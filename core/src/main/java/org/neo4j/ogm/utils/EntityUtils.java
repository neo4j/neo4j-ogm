--- conflicted
+++ resolved
@@ -31,13 +31,7 @@
     public static Long identity(Object entity, MetaData metaData) {
 
         ClassInfo classInfo = metaData.classInfo(entity);
-
-<<<<<<< HEAD
-        Object id = entityAccessStrategy.getIdentityPropertyReader(classInfo).readProperty(entity);
-=======
-        Object id = EntityAccessManager.getIdentityPropertyReader(classInfo).read(entity);
->>>>>>> b4e6ebac
-
+        Object id = EntityAccessManager.getIdentityPropertyReader(classInfo).readProperty(entity);
         return (id == null ? -System.identityHashCode(entity) : (Long) id);
     }
 
