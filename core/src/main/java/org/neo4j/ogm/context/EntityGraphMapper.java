/*
 * Copyright (c) 2002-2016 "Neo Technology,"
 * Network Engine for Objects in Lund AB [http://neotechnology.com]
 *
 * This product is licensed to you under the Apache License, Version 2.0 (the "License").
 * You may not use this product except in compliance with the License.
 *
 * This product may include a number of subcomponents with
 * separate copyright notices and license terms. Your use of the source
 * code for these subcomponents is subject to the terms and
 *  conditions of the subcomponent's license, as noted in the LICENSE file.
 */

package org.neo4j.ogm.context;


import org.neo4j.ogm.MetaData;
import org.neo4j.ogm.annotation.Relationship;
import org.neo4j.ogm.annotation.RelationshipEntity;
import org.neo4j.ogm.compiler.CompileContext;
import org.neo4j.ogm.compiler.Compiler;
import org.neo4j.ogm.compiler.NodeBuilder;
import org.neo4j.ogm.compiler.RelationshipBuilder;
import org.neo4j.ogm.entity.io.EntityAccessManager;
import org.neo4j.ogm.entity.io.FieldWriter;
import org.neo4j.ogm.entity.io.PropertyReader;
import org.neo4j.ogm.entity.io.RelationalReader;
import org.neo4j.ogm.exception.MappingException;
import org.neo4j.ogm.metadata.AnnotationInfo;
import org.neo4j.ogm.metadata.ClassInfo;
import org.neo4j.ogm.metadata.FieldInfo;
import org.neo4j.ogm.service.Components;
import org.neo4j.ogm.utils.ClassUtils;
import org.neo4j.ogm.utils.EntityUtils;
import org.slf4j.Logger;
import org.slf4j.LoggerFactory;

import java.lang.reflect.Field;
import java.util.Collection;
import java.util.Iterator;
import java.util.Map;


/**
 * Implementation of {@link EntityMapper} that is driven by an instance of {@link MetaData}.
 *
 * @author Vince Bickers
 * @author Luanne Misquitta
 */
public class EntityGraphMapper implements EntityMapper {

    private final Logger logger = LoggerFactory.getLogger(EntityGraphMapper.class);

    private final MetaData metaData;
    private final MappingContext mappingContext;

    /**
     * Constructs a new {@link EntityGraphMapper} that uses the given {@link MetaData}.
     *
     * @param metaData       The {@link MetaData} containing the mapping information
     * @param mappingContext The {@link MappingContext} for the current session
     */
    public EntityGraphMapper(MetaData metaData, MappingContext mappingContext) {
        this.metaData = metaData;
        this.mappingContext = mappingContext;
    }

    @Override
    public CompileContext map(Object entity) {
        return map(entity, -1);
    }

    @Override
    public CompileContext map(Object entity, int horizon) {

        if (entity == null) {
            throw new NullPointerException("Cannot map null object");
        }

        Compiler compiler = Components.compiler();

        // add all the relationships we know about. This includes the relationships that
        // won't be modified by the mapping request.
        for (MappedRelationship mappedRelationship : mappingContext.getRelationships()) {
            logger.debug("context-init: (${})-[:{}]->(${})", mappedRelationship.getStartNodeId(), mappedRelationship.getRelationshipType(), mappedRelationship.getEndNodeId());
            compiler.context().registerRelationship(mappedRelationship);
        }

        logger.debug("context initialised with {} relationships", mappingContext.getRelationships().size());

        // if the object is a RelationshipEntity, persist it by persisting both the start node and the end node
        // and then ensure the relationship between the two is created or updated as necessary
        if (isRelationshipEntity(entity)) {

            ClassInfo reInfo = metaData.classInfo(entity);

            Object startNode = EntityAccessManager.getStartNodeReader(reInfo).read(entity);
            if (startNode == null) {
                throw new RuntimeException("@StartNode of relationship entity may not be null");
            }

            Object endNode = EntityAccessManager.getEndNodeReader(reInfo).read(entity);
            if (endNode == null) {
                throw new RuntimeException("@EndNode of relationship entity may not be null");
            }

            // map both sides as far as the specified horizon
            NodeBuilder startNodeBuilder = mapEntity(startNode, horizon, compiler);
            NodeBuilder endNodeBuilder = mapEntity(endNode, horizon, compiler);

            // create or update the relationship if its not already been visited in the current compile context
            if (!compiler.context().visitedRelationshipEntity(EntityUtils.identity(entity, metaData))) {

                AnnotationInfo annotationInfo = reInfo.annotationsInfo().get(RelationshipEntity.CLASS);
                String relationshipType = annotationInfo.get(RelationshipEntity.TYPE, null);
                DirectedRelationship directedRelationship = new DirectedRelationship(relationshipType, Relationship.OUTGOING);

                RelationshipBuilder relationshipBuilder = getRelationshipBuilder(compiler, entity, directedRelationship, false);

                // 2. create or update the actual relationship (edge) in the graph
                updateRelationshipEntity(compiler.context(), entity, relationshipBuilder, reInfo);

                ClassInfo targetInfo = metaData.classInfo(endNode);
                ClassInfo startInfo = metaData.classInfo(startNode);

<<<<<<< HEAD
                Long srcIdentity = (Long) entityAccessStrategy.getIdentityPropertyReader(startInfo).readProperty(startNode);
                Long tgtIdentity = (Long) entityAccessStrategy.getIdentityPropertyReader(targetInfo).readProperty(endNode);
=======
                Long srcIdentity = (Long) EntityAccessManager.getIdentityPropertyReader(startInfo).read(startNode);
                Long tgtIdentity = (Long) EntityAccessManager.getIdentityPropertyReader(targetInfo).read(endNode);
>>>>>>> b4e6ebac

                RelationshipNodes relNodes = new RelationshipNodes(srcIdentity, tgtIdentity, startNode.getClass(), endNode.getClass());

                // 2. update the fact of the relationship in the compile context
                updateRelationship(compiler.context(), startNodeBuilder, endNodeBuilder, relationshipBuilder, relNodes);
            }
        } else { // not an RE, simply map the entity
            mapEntity(entity, horizon, compiler);
        }

        deleteObsoleteRelationships(compiler);

        return compiler.context();
    }


    /**
     * Detects object references (including from lists) that have been deleted in the domain.
     * These must be persisted as explicit requests to delete the corresponding relationship in the graph
     *
     * @param compiler the {@link org.neo4j.ogm.compiler.Compiler} instance.
     */
    private void deleteObsoleteRelationships(Compiler compiler) {
        CompileContext context = compiler.context();
        Iterator<MappedRelationship> mappedRelationshipIterator = mappingContext.getRelationships().iterator();

        while (mappedRelationshipIterator.hasNext()) {

            MappedRelationship mappedRelationship = mappedRelationshipIterator.next();
            // if we cannot remove this relationship from the compile context, it
            // means the user has deleted the relationship
            if (!context.removeRegisteredRelationship(mappedRelationship)) {

                logger.debug("context-del: {}", mappedRelationship);

                // ensure we fire events for the nodes either side of the deleted relationship
                Object s = mappingContext.getNodeEntity(mappedRelationship.getStartNodeId());
                Object t = mappingContext.getNodeEntity(mappedRelationship.getEndNodeId());
                if (s != null) {
                    context.register(s);
                }
                if (t != null) {
                    context.register(t);
                }

                // tell the compiler to prepare a statement that will delete the relationship from the graph
                compiler.unrelate(mappedRelationship.getStartNodeId(), mappedRelationship.getRelationshipType(), mappedRelationship.getEndNodeId(), mappedRelationship.getRelationshipId());

                // remove all nodes that are referenced by this relationship in the mapping context
                // this will ensure that stale versions of these objects don't exist
                clearRelatedObjects(mappedRelationship.getStartNodeId());

                // finally remove the relationship from the mapping context
                mappingContext.removeRelationship(mappedRelationship);
            }
        }
    }

    private void clearRelatedObjects(Long node) {

        for (MappedRelationship mappedRelationship : mappingContext.getRelationships()) {
            if (mappedRelationship.getStartNodeId() == node || mappedRelationship.getEndNodeId() == node) {

                Object dirty = mappingContext.getNodeEntity(mappedRelationship.getEndNodeId());
                if (dirty != null) {
                    logger.debug("flushing end node of: (${})-[:{}]->(${})", mappedRelationship.getStartNodeId(), mappedRelationship.getRelationshipType(), mappedRelationship.getEndNodeId());
                    mappingContext.removeNodeEntity(dirty, mappedRelationship.getEndNodeId());
                }

                dirty = mappingContext.getNodeEntity(mappedRelationship.getStartNodeId());
                if (dirty != null) {
                    logger.debug("flushing start node of: (${})-[:{}]->(${})", mappedRelationship.getStartNodeId(), mappedRelationship.getRelationshipType(), mappedRelationship.getEndNodeId());
                    mappingContext.removeNodeEntity(dirty, mappedRelationship.getStartNodeId());
                }
            }
        }
    }

    /**
     * Builds Cypher to save the specified object and all its composite objects into the graph database.
     *
     * @param compiler The {@link org.neo4j.ogm.compiler.Compiler} used to construct the query
     * @param entity   The object to persist into the graph database as a node
     * @return The "root" node of the object graph that matches
     */
    private NodeBuilder mapEntity(Object entity, int horizon, Compiler compiler) {

        CompileContext context = compiler.context();
        // if this object is transient it won't have a classinfo, and isn't persistable
        if (metaData.classInfo(entity) == null) {
            return null;
        }

        Long identity = EntityUtils.identity(entity, metaData);
        if (context.visited(identity)) {
            logger.debug("already visited: {}", entity);
            return context.visitedNode(identity);
        }

        NodeBuilder nodeBuilder = getNodeBuilder(compiler, entity);
        if (nodeBuilder != null) {
            updateNode(entity, context, nodeBuilder);
            if (horizon != 0) {
                mapEntityReferences(entity, nodeBuilder, horizon - 1, compiler);
            } else {
                logger.debug("at horizon: {} ", entity);
            }
        }
        return nodeBuilder;
    }

    /**
     * Creates a new node or updates an existing one in the graph, if it has changed.
     *
     * @param entity      the domain object to be persisted
     * @param context     the current {@link CompileContext}
     * @param nodeBuilder a {@link NodeBuilder} that knows how to compile node create/update cypher phrases
     */
    private void updateNode(Object entity, CompileContext context, NodeBuilder nodeBuilder) {
        // fire pre-save event here
        if (mappingContext.isDirty(entity)) {
            logger.debug("{} has changed", entity);
            context.register(entity);
            ClassInfo classInfo = metaData.classInfo(entity);
<<<<<<< HEAD
            Collection<PropertyReader> propertyReaders = entityAccessStrategy.getPropertyReaders(classInfo);
            for (PropertyReader propertyReader : propertyReaders) {
                if (propertyReader.isComposite()) {
                    nodeBuilder.addProperties(propertyReader.readComposite(entity));
                } else {
                    nodeBuilder.addProperty(propertyReader.propertyName(), propertyReader.readProperty(entity));
                }
=======
            for (PropertyReader propertyReader : EntityAccessManager.getPropertyReaders(classInfo)) {
                Object value = propertyReader.read(entity);
                nodeBuilder.addProperty(propertyReader.propertyName(), value);
>>>>>>> b4e6ebac
            }
        } else {
            context.deregister(nodeBuilder);
            logger.debug("{}, has not changed", entity);
        }

//        if (mappingContext.isDirty(entity)) {
//            context.register(entity);
//            nodeBuilder.add(entity, metaData.classInfo(entity));
//        } else {
//            context.deregister(nodeBuilder);
//        }
    }

    /**
     * Returns a {@link NodeBuilder} responsible for handling new or updated nodes
     *
     * @param compiler the {@link org.neo4j.ogm.compiler.Compiler}
     * @param entity   the object to save
     * @return a {@link NodeBuilder} object for either a new node or an existing one
     */
    private NodeBuilder getNodeBuilder(Compiler compiler, Object entity) {

        ClassInfo classInfo = metaData.classInfo(entity);

        // transient or subclass of transient will not have class info
        if (classInfo == null) {
            return null;
        }

        CompileContext context = compiler.context();
<<<<<<< HEAD
        Object id = entityAccessStrategy.getIdentityPropertyReader(classInfo).readProperty(entity);
=======
        Object id = EntityAccessManager.getIdentityPropertyReader(classInfo).read(entity);
>>>>>>> b4e6ebac
        Collection<String> labels = EntityUtils.labels(entity, metaData);

        NodeBuilder nodeBuilder;
        if (id == null) {
            Long entityIdRef = EntityUtils.identity(entity, metaData);
            nodeBuilder = compiler.newNode(entityIdRef).addLabels(labels);
            context.registerNewObject(entityIdRef, entity);
        } else {
            nodeBuilder = compiler.existingNode(Long.valueOf(id.toString()));
            nodeBuilder.addLabels(labels);
            removePreviousLabelsIfRequired((Long) id, classInfo, nodeBuilder);
        }
        Long identity = EntityUtils.identity(entity, metaData);
        context.visit(identity, nodeBuilder);
        logger.debug("visiting: {}", entity);
        return nodeBuilder;
    }

    private void removePreviousLabelsIfRequired(Long id, ClassInfo classInfo, NodeBuilder nodeBuilder) {
        FieldInfo labelFieldInfo = classInfo.labelFieldOrNull();
        if (labelFieldInfo != null) {
            Collection<String> labelDeltas = mappingContext.labelHistory(id).getPreviousValues();
            if (labelDeltas != null && labelDeltas.size() > 0) {
                nodeBuilder.removeLabels(labelDeltas);
            }
        }
    }

    /**
     * Finds all the objects that can be mapped via relationships from the object 'entity' and
     * links them in the graph.
     * <p>
     * This includes objects that are directly linked, as well as objects linked via a relationship entity
     *
     * @param entity      the node whose relationships will be updated
     * @param nodeBuilder a {@link NodeBuilder} that knows how to create node create/update cypher phrases
     * @param horizon     the depth in the tree. If this reaches 0, we stop mapping any deeper
     * @param compiler    the {@link org.neo4j.ogm.compiler.Compiler}
     */
    private void mapEntityReferences(final Object entity, NodeBuilder nodeBuilder, int horizon, Compiler compiler) {

        logger.debug("mapping references declared by: {} ", entity);

        ClassInfo srcInfo = metaData.classInfo(entity);

        for (RelationalReader reader : EntityAccessManager.getRelationalReaders(srcInfo)) {

            String relationshipType = reader.relationshipType();
            String relationshipDirection = reader.relationshipDirection();
            Class startNodeType = srcInfo.getUnderlyingClass();
            Class endNodeType = ClassUtils.getType(reader.typeParameterDescriptor());

            DirectedRelationship directedRelationship = new DirectedRelationship(relationshipType, relationshipDirection);

            CompileContext context = compiler.context();
<<<<<<< HEAD
            Long srcIdentity = (Long) entityAccessStrategy.getIdentityPropertyReader(srcInfo).readProperty(entity);
=======
            Long srcIdentity = (Long) EntityAccessManager.getIdentityPropertyReader(srcInfo).read(entity);
>>>>>>> b4e6ebac

            if (srcIdentity != null) {
                boolean cleared = clearContextRelationships(context, srcIdentity, endNodeType, directedRelationship);
                if (!cleared) {
                    logger.debug("this relationship is already being managed: {}-{}-{}-()", entity, relationshipType, relationshipDirection);
                    continue;
                }
            }

            Object relatedObject = reader.read(entity);
            if (relatedObject != null) {

                // if the type of a relationship backed by a relationship entity is not the same as its declared type
                // in the parent object, and the reader on the parent object is abstract, we need to check
                // the directedRelationship object, or the incorrect edge type may be persisted.

                if (isRelationshipEntity(relatedObject)) {
                    ClassInfo declaredObjectInfo = metaData.classInfo(relationshipType);
                    if (declaredObjectInfo.isAbstract()) {
                        final ClassInfo relatedObjectClassInfo = metaData.classInfo(relatedObject);
                        if (!relatedObjectClassInfo.neo4jName().equals(directedRelationship.type())) {
                            directedRelationship = new DirectedRelationship(relatedObjectClassInfo.neo4jName(), directedRelationship.direction());
                            relationshipType = directedRelationship.type();
                        }
                    }
                }

                logger.debug("mapping reference type: {}", relationshipType);

                RelationshipNodes relNodes = new RelationshipNodes(entity, relatedObject, startNodeType, endNodeType);
                relNodes.sourceId = srcIdentity;
                Boolean mapBothWays = null;
                if (relatedObject instanceof Iterable) {
                    for (Object tgtObject : (Iterable<?>) relatedObject) {
                        if (mapBothWays == null) {
                            mapBothWays = bothWayMappingRequired(entity, relationshipType, tgtObject, relationshipDirection);
                        }
                        relNodes.target = tgtObject;
                        link(compiler, directedRelationship, nodeBuilder, horizon, mapBothWays, relNodes);
                    }
                } else if (relatedObject.getClass().isArray()) {
                    for (Object tgtObject : (Object[]) relatedObject) {
                        if (mapBothWays == null) {
                            mapBothWays = bothWayMappingRequired(entity, relationshipType, tgtObject, relationshipDirection);
                        }
                        relNodes.target = tgtObject;
                        link(compiler, directedRelationship, nodeBuilder, horizon, mapBothWays, relNodes);
                    }
                } else {
                    mapBothWays = bothWayMappingRequired(entity, relationshipType, relatedObject, relationshipDirection);
                    link(compiler, directedRelationship, nodeBuilder, horizon, mapBothWays, relNodes);
                }
            }
        }
    }

    /**
     * Clears the relationships in the compiler context for the object represented by identity
     *
     * @param context              the {@link CompileContext} for the current compiler instance
     * @param identity             the id of the node at the the 'start' of the relationship
     * @param endNodeType          the class of the entity on the end of the relationship
     * @param directedRelationship {@link DirectedRelationship} representing the relationships to be cleared
     */
    private boolean clearContextRelationships(CompileContext context, Long identity, Class endNodeType, DirectedRelationship directedRelationship) {
        if (directedRelationship.direction().equals(Relationship.INCOMING)) {
            logger.debug("context-del: ({})<-[:{}]-()", identity, directedRelationship.type());
            return context.deregisterIncomingRelationships(identity, directedRelationship.type(), endNodeType, metaData.isRelationshipEntity(endNodeType.getName()));
        } else if (directedRelationship.direction().equals(Relationship.OUTGOING)) {
            logger.debug("context-del: ({})-[:{}]->()", identity, directedRelationship.type());
            return context.deregisterOutgoingRelationships(identity, directedRelationship.type(), endNodeType);
        } else {
            //An undirected relationship, clear both directions
            logger.debug("context-del: ({})<-[:{}]-()", identity, directedRelationship.type());
            logger.debug("context-del: ({})-[:{}]->()", identity, directedRelationship.type());
            boolean clearedIncoming = context.deregisterIncomingRelationships(identity, directedRelationship.type(), endNodeType, metaData.isRelationshipEntity(endNodeType.getName()));
            boolean clearedOutgoing = context.deregisterOutgoingRelationships(identity, directedRelationship.type(), endNodeType);
            return clearedIncoming || clearedOutgoing;
        }
    }

    /**
     * Handles the requirement to link two nodes in the graph for the cypher compiler. Either node may or
     * may not already exist in the graph. The nodes at the ends of the relationships are represented
     * by source and target, but the use of these names does not imply any particular direction in the graph.
     * <p>
     * Instead, the direction of the relationship is established between source and target by means of
     * the relationshipDirection argument.
     * <p>
     * In the event that the relationship being managed is represented by an instance of RelationshipEntity
     * then the target will always be a RelationshipEntity, and the actual relationship will be
     * established between the relevant start and end nodes.
     *
     * @param cypherCompiler       the {@link org.neo4j.ogm.compiler.Compiler}
     * @param directedRelationship the {@link DirectedRelationship} representing the relationship type and direction
     * @param nodeBuilder          a {@link NodeBuilder} that knows how to create cypher node phrases
     * @param horizon              the current depth we have mapped the domain model to.
     * @param mapBothDirections    whether the nodes should be linked in both directions
     * @param relNodes             {@link EntityGraphMapper.RelationshipNodes} representing the nodes to be linked
     */
    private void link(Compiler cypherCompiler, DirectedRelationship directedRelationship, NodeBuilder nodeBuilder, int horizon, boolean mapBothDirections, RelationshipNodes relNodes) {

        logger.debug("linking to entity {} in {} direction", relNodes.target, mapBothDirections ? "both" : "one");

        if (relNodes.target != null) {
            CompileContext context = cypherCompiler.context();

            RelationshipBuilder relationshipBuilder = getRelationshipBuilder(cypherCompiler, relNodes.target, directedRelationship, mapBothDirections);

            if (isRelationshipEntity(relNodes.target)) {
                Long reIdentity = EntityUtils.identity(relNodes.target, metaData);
                if (!context.visitedRelationshipEntity(reIdentity)) {
                    mapRelationshipEntity(relNodes.target, relNodes.source, relationshipBuilder, context, nodeBuilder, cypherCompiler, horizon, relNodes.sourceType, relNodes.targetType);
                } else {
                    logger.debug("RE already visited {}: ", relNodes.target);
                }
            } else {
                mapRelatedEntity(cypherCompiler, nodeBuilder, relationshipBuilder, horizon, relNodes);
            }
        } else {
            logger.debug("cannot create relationship: ({})-[:{}]->(null)", relNodes.sourceId, directedRelationship.type());
        }
    }

    /**
     * Fetches and initialises an appropriate {@link RelationshipBuilder} for the specified relationship type
     * and direction to the supplied domain object, which may be a node or relationship in the graph.
     * <p>
     * In the event that the domain object is a {@link RelationshipEntity}, we create a new relationship, collect
     * its properties and return a builder associated to the RE's end node instead
     *
     * @param cypherBuilder        the {@link org.neo4j.ogm.compiler.Compiler}
     * @param entity               an object representing a node or relationship entity in the graph
     * @param directedRelationship the {@link DirectedRelationship} representing the relationship type and direction we want to establish
     * @param mapBothDirections    whether the nodes should be linked in both directions
     * @return The appropriate {@link RelationshipBuilder}
     */
    private RelationshipBuilder getRelationshipBuilder(Compiler cypherBuilder, Object entity, DirectedRelationship directedRelationship, boolean mapBothDirections) {

        RelationshipBuilder relationshipBuilder;

        if (isRelationshipEntity(entity)) {
<<<<<<< HEAD
            Long relId = (Long) entityAccessStrategy.getIdentityPropertyReader(metaData.classInfo(entity)).readProperty(entity);
=======
            Long relId = (Long) EntityAccessManager.getIdentityPropertyReader(metaData.classInfo(entity)).read(entity);
>>>>>>> b4e6ebac

            boolean relationshipEndsChanged = haveRelationEndsChanged(entity, relId);

            if (relId == null || relationshipEndsChanged) { //if the RE itself is new, or it exists but has one of it's end nodes changed
                relationshipBuilder = cypherBuilder.newRelationship(directedRelationship.type());
                if (relationshipEndsChanged) {
                    Field identityField = metaData.classInfo(entity).getField(metaData.classInfo(entity).identityField());
                    FieldWriter.write(identityField, entity, null); //reset the ID to null
                }
            } else {
                relationshipBuilder = cypherBuilder.existingRelationship(relId, directedRelationship.type());
            }
        } else {
            relationshipBuilder = cypherBuilder.newRelationship(directedRelationship.type(), mapBothDirections);
        }

        relationshipBuilder.direction(directedRelationship.direction());
        if (isRelationshipEntity(entity)) {
            relationshipBuilder.setSingleton(false);  // indicates that this relationship type can be mapped multiple times between 2 nodes
            relationshipBuilder.setReference(EntityUtils.identity(entity, metaData));
            relationshipBuilder.setRelationshipEntity(true);
        }
        return relationshipBuilder;
    }

    /**
     * Check if any of the end nodes of the relationship have changed or are new
     *
     * @param entity the relationship entity
     * @param relId  the id of the relationship entity
     * @return true if either end is new or changed
     */
    private boolean haveRelationEndsChanged(Object entity, Long relId) {
        Object startEntity = getStartEntity(metaData.classInfo(entity), entity);
        Object targetEntity = getTargetEntity(metaData.classInfo(entity), entity);

        if (startEntity == null || targetEntity == null) {
            throw new MappingException("Relationship entity " + entity + " cannot have a missing start or end node");
        }
        ClassInfo targetInfo = metaData.classInfo(targetEntity);
        ClassInfo startInfo = metaData.classInfo(startEntity);
<<<<<<< HEAD
        Long tgtIdentity = (Long) entityAccessStrategy.getIdentityPropertyReader(targetInfo).readProperty(targetEntity);
        Long srcIdentity = (Long) entityAccessStrategy.getIdentityPropertyReader(startInfo).readProperty(startEntity);
=======
        Long tgtIdentity = (Long) EntityAccessManager.getIdentityPropertyReader(targetInfo).read(targetEntity);
        Long srcIdentity = (Long) EntityAccessManager.getIdentityPropertyReader(startInfo).read(startEntity);
>>>>>>> b4e6ebac

        boolean relationshipEndsChanged = false;

        for (MappedRelationship mappedRelationship : mappingContext.getRelationships()) {
            if (mappedRelationship.getRelationshipId() != null && relId != null && mappedRelationship.getRelationshipId().equals(relId)) {
                if (srcIdentity == null || tgtIdentity == null || mappedRelationship.getStartNodeId() != srcIdentity || mappedRelationship.getEndNodeId() != tgtIdentity) {
                    relationshipEndsChanged = true;
                    break;
                }
            }
        }
        return relationshipEndsChanged;
    }

    /**
     * Handles the requirement to create or update a relationship in the graph from a domain object
     * that is a {@link RelationshipEntity}. Returns the the object associated with the end node of that
     * relationship in the graph.
     *
     * @param relationshipEntity  the relationship entity to create or update the relationship from
     * @param relationshipBuilder a {@link RelationshipBuilder} that knows how to build cypher phrases about relationships
     * @param context             the {@link CompileContext} for the compiler.
     */
    private void mapRelationshipEntity(Object relationshipEntity, Object parent, RelationshipBuilder relationshipBuilder, CompileContext context, NodeBuilder nodeBuilder, Compiler cypherCompiler, int horizon, Class startNodeType, Class endNodeType) {

        logger.debug("mapping relationshipEntity {}", relationshipEntity);

        ClassInfo relEntityClassInfo = metaData.classInfo(relationshipEntity);

        // create or update the re's properties
        updateRelationshipEntity(context, relationshipEntity, relationshipBuilder, relEntityClassInfo);

        Object startEntity = getStartEntity(relEntityClassInfo, relationshipEntity);
        Object targetEntity = getTargetEntity(relEntityClassInfo, relationshipEntity);

        ClassInfo targetInfo = metaData.classInfo(targetEntity);
        ClassInfo startInfo = metaData.classInfo(startEntity);

<<<<<<< HEAD
        Long tgtIdentity = (Long) entityAccessStrategy.getIdentityPropertyReader(targetInfo).readProperty(targetEntity);
        Long srcIdentity = (Long) entityAccessStrategy.getIdentityPropertyReader(startInfo).readProperty(startEntity);
=======
        Long tgtIdentity = (Long) EntityAccessManager.getIdentityPropertyReader(targetInfo).read(targetEntity);
        Long srcIdentity = (Long) EntityAccessManager.getIdentityPropertyReader(startInfo).read(startEntity);
>>>>>>> b4e6ebac


        // create or update the relationship mapping register between the start and end nodes. Note, this
        // merely reflects how we're navigating the object graph at this point, it doesn't reflect the direction
        // of the relationship in the underlying graph - we deal with that later.
        RelationshipNodes relNodes;
        if (parent == targetEntity) { //We always created a mapped relationship from the true start node to the end node.
            relNodes = new RelationshipNodes(tgtIdentity, srcIdentity, startNodeType, endNodeType);
        } else {
            relNodes = new RelationshipNodes(srcIdentity, tgtIdentity, startNodeType, endNodeType);
        }

        // TODO : move this to a common function
        if (mappingContext.isDirty(relationshipEntity)) {
            context.register(relationshipEntity);
            if (tgtIdentity != null && srcIdentity != null) {
                MappedRelationship mappedRelationship = createMappedRelationship(relationshipBuilder, relNodes);
                if (context.removeRegisteredRelationship(mappedRelationship)) {
                    logger.debug("RE successfully marked for re-writing");
                } else {
                    logger.debug("RE is new");
                }
            }
        } else {
            logger.debug("RE is new or has not changed");
        }


        // finally we continue mapping the object graph, creating/updating the edge in the graph from START->END nodes.
        // If we approached the RE from its END-NODE, we then continue mapping the object graph from the START_NODE,
        // or, if we approached the RE from its START_NODE, we continue mapping the object graph from the END_NODE.
        Long startIdentity = EntityUtils.identity(startEntity, metaData);
        Long targetIdentity = EntityUtils.identity(targetEntity, metaData);

        NodeBuilder srcNodeBuilder = context.visitedNode(startIdentity);
        NodeBuilder tgtNodeBuilder = context.visitedNode(targetIdentity);

        if (parent == targetEntity) {  // we approached this RE from its END-NODE during object mapping.
            if (!context.visited(startIdentity)) { // skip if we already visited the START_NODE
                relNodes.source = targetEntity; // set up the nodes to link
                relNodes.target = startEntity;
                mapRelatedEntity(cypherCompiler, nodeBuilder, relationshipBuilder, horizon, relNodes);
            } else {
                updateRelationship(context, tgtNodeBuilder, srcNodeBuilder, relationshipBuilder, relNodes);
            }
        } else { // we approached this RE from its START_NODE during object mapping.
            if (!context.visited(targetIdentity)) {  // skip if we already visited the END_NODE
                relNodes.source = startEntity;  // set up the nodes to link
                relNodes.target = targetEntity;
                mapRelatedEntity(cypherCompiler, nodeBuilder, relationshipBuilder, horizon, relNodes);
            } else {
                updateRelationship(context, srcNodeBuilder, tgtNodeBuilder, relationshipBuilder, relNodes);
            }
        }
    }

    private void updateRelationshipEntity(CompileContext context, Object relationshipEntity, RelationshipBuilder relationshipBuilder, ClassInfo relEntityClassInfo) {

        Long reIdentity = EntityUtils.identity(relationshipEntity, metaData);
        context.visitRelationshipEntity(reIdentity);

        AnnotationInfo annotation = relEntityClassInfo.annotationsInfo().get(RelationshipEntity.CLASS);
        if (relationshipBuilder.type() == null) {
            relationshipBuilder.setType(annotation.get(RelationshipEntity.TYPE, relEntityClassInfo.name()));
        }

        // if the RE is new, register it in the context so that we can set its ID correctly when it is created,
<<<<<<< HEAD
        if (entityAccessStrategy.getIdentityPropertyReader(relEntityClassInfo).readProperty(relationshipEntity) == null) {
            context.registerNewObject(reIdentity, relationshipEntity);
        }

        for (PropertyReader propertyReader : entityAccessStrategy.getPropertyReaders(relEntityClassInfo)) {
            relationshipBuilder.addProperty(propertyReader.propertyName(), propertyReader.readProperty(relationshipEntity));
=======
        if (EntityAccessManager.getIdentityPropertyReader(relEntityClassInfo).read(relationshipEntity) == null) {
            context.registerNewObject(reIdentity, relationshipEntity);
        }

        for (PropertyReader propertyReader : EntityAccessManager.getPropertyReaders(relEntityClassInfo)) {
            relationshipBuilder.addProperty(propertyReader.propertyName(), propertyReader.read(relationshipEntity));
>>>>>>> b4e6ebac
        }
    }

    private Object getStartEntity(ClassInfo relEntityClassInfo, Object relationshipEntity) {
        RelationalReader actualStartNodeReader = EntityAccessManager.getStartNodeReader(relEntityClassInfo);
        if (actualStartNodeReader != null) {
            return actualStartNodeReader.read(relationshipEntity);
        }
        throw new RuntimeException("@StartNode of a relationship entity may not be null");
    }

    private Object getTargetEntity(ClassInfo relEntityClassInfo, Object relationshipEntity) {
        RelationalReader actualEndNodeReader = EntityAccessManager.getEndNodeReader(relEntityClassInfo);
        if (actualEndNodeReader != null) {
            return actualEndNodeReader.read(relationshipEntity);
        }
        throw new RuntimeException("@EndNode of a relationship entity may not be null");
    }


    /**
     * This function creates a MappedRelationship that will be added into the cypher context.
     * <p>
     * It is only called when both aNode and bNode are already pre-existing nodes in the graph. The relationship
     * itself may or may not already exist in the graph.
     * <p>
     * aNode and bNode here represent the ends of the relationship, and there is no implied understanding
     * of relationship direction between them. Consequently we need to look at the relationshipBuilder's direction
     * property to determine whether to create a mapping from a->b or from b->a.
     * <p>
     * In the event that the relationshipBuilder's direction is UNDIRECTED, and the relationship pre-exists in the
     * graph, it is critical to return the mapping that represents the existing relationship, or the detection of
     * possibly deleted relationships will fail. If the UNDIRECTED relationship is new however, this is not important,
     * so the default is to always return an OUTGOING relationship: a->b
     *
     * @param relationshipBuilder describes the relationship, type, direction, etc.
     * @param relNodes            {@link EntityGraphMapper.RelationshipNodes} representing the nodes at the end of the relationship
     * @return a mappingContext representing a new or existing relationship between aNode and bNode
     */
    private MappedRelationship createMappedRelationship(RelationshipBuilder relationshipBuilder, RelationshipNodes relNodes) {

        MappedRelationship mappedRelationshipOutgoing = new MappedRelationship(relNodes.sourceId, relationshipBuilder.type(), relNodes.targetId, relationshipBuilder.reference(), relNodes.sourceType, relNodes.targetType);
        MappedRelationship mappedRelationshipIncoming = new MappedRelationship(relNodes.targetId, relationshipBuilder.type(), relNodes.sourceId, relationshipBuilder.reference(), relNodes.sourceType, relNodes.targetType);
        if (!relationshipBuilder.isRelationshipEntity()) {
            //Only track ids of relationship entities
            mappedRelationshipIncoming.setRelationshipId(null);
            mappedRelationshipOutgoing.setRelationshipId(null);
        }
        if (relationshipBuilder.hasDirection(Relationship.UNDIRECTED)) {
            if (mappingContext.containsRelationship(mappedRelationshipIncoming)) {
                return mappedRelationshipIncoming;
            }
            return mappedRelationshipOutgoing;
        }

        if (relationshipBuilder.hasDirection(Relationship.INCOMING)) {
            return mappedRelationshipIncoming;
        }

        return mappedRelationshipOutgoing;

    }

    /**
     * Attempts to build a simple directed relationship in the graph between
     * two objects represented as srcEntity and tgtEntity. This function recursively calls mapEntity on the
     * target entity first before attempting to create the relationship. In this way, the object graph
     * is traversed in depth-first order, and the relationships between the leaf nodes are created
     * first.
     *
     * @param compiler            the {@link org.neo4j.ogm.compiler.Compiler}
     * @param srcNodeBuilder      a {@link NodeBuilder} that knows how to create cypher phrases about nodes
     * @param relationshipBuilder a {@link RelationshipBuilder} that knows how to create cypher phrases about relationships
     * @param horizon             a value representing how deep we are mapping
     * @param relNodes            {@link EntityGraphMapper.RelationshipNodes} representing the nodes at the end of this relationship
     */
    private void mapRelatedEntity(Compiler compiler, NodeBuilder srcNodeBuilder, RelationshipBuilder relationshipBuilder, int horizon, RelationshipNodes relNodes) {

        NodeBuilder tgtNodeBuilder = mapEntity(relNodes.target, horizon, compiler);

        // tgtNodeBuilder will be null if tgtObject is a transient class, or a subclass of a transient class
        if (tgtNodeBuilder != null) {
            logger.debug("trying to map relationship between {} and {}", relNodes.source, relNodes.target);
<<<<<<< HEAD
            Long tgtIdentity = (Long) entityAccessStrategy.getIdentityPropertyReader(metaData.classInfo(relNodes.target)).readProperty(relNodes.target);
=======
            Long tgtIdentity = (Long) EntityAccessManager.getIdentityPropertyReader(metaData.classInfo(relNodes.target)).read(relNodes.target);
>>>>>>> b4e6ebac
            CompileContext context = compiler.context();
            relNodes.targetId = tgtIdentity;
            updateRelationship(context, srcNodeBuilder, tgtNodeBuilder, relationshipBuilder, relNodes);
        }
    }

    /**
     * Handles the requirement to update a relationship in the graph
     * <p>
     * Two scenarios are handled :
     * <p>
     * 1. one or more of the nodes between the relationship is new.
     * In this case, the relationship will also be new
     * <p>
     * 2. both nodes already exist
     * In the case where the src object and tgt object both exist, we need to find out whether
     * the relationship we're considering was loaded previously, or if it has been created by the user
     * and so has not yet been persisted.
     * <p>
     * If we have seen this relationship before we don't want to ask Neo4j to re-establish
     * it for us as it already exists, so we re-register it in the compile context. Because this relationship
     * was previously deleted from the compile context, but not from the mapping context, this brings both
     * mapping contexts into agreement about the status of this relationship, i.e. it has not changed.
     *
     * @param context             the {@link CompileContext} for the current statement compiler
     * @param srcNodeBuilder      a {@link NodeBuilder} that knows how to create cypher phrases about nodes
     * @param tgtNodeBuilder      a {@link NodeBuilder} that knows how to create cypher phrases about nodes
     * @param relationshipBuilder a {@link RelationshipBuilder} that knows how to create cypher phrases about relationships
     * @param relNodes            {@link EntityGraphMapper.RelationshipNodes} representing the nodes at the ends of this relationship
     */
    private void updateRelationship(CompileContext context, NodeBuilder srcNodeBuilder, NodeBuilder tgtNodeBuilder, RelationshipBuilder relationshipBuilder, RelationshipNodes relNodes) {

        if (relNodes.targetId == null || relNodes.sourceId == null) {
            maybeCreateRelationship(context, srcNodeBuilder.reference(), relationshipBuilder, tgtNodeBuilder.reference(), relNodes.sourceType, relNodes.targetType);
        } else {
            MappedRelationship mappedRelationship = createMappedRelationship(relationshipBuilder, relNodes);
            if (!mappingContext.containsRelationship(mappedRelationship)) {
                maybeCreateRelationship(context, srcNodeBuilder.reference(), relationshipBuilder, tgtNodeBuilder.reference(), relNodes.sourceType, relNodes.targetType);
            } else {
                logger.debug("context-add: ({})-[{}:{}]->({})", mappedRelationship.getStartNodeId(), relationshipBuilder.reference(), mappedRelationship.getRelationshipType(), mappedRelationship.getEndNodeId());
                mappedRelationship.activate();
                context.registerRelationship(mappedRelationship);
            }
        }

    }

    /**
     * This function is called when we are certain that the relationship in question does not yet exist
     * in the graph, because one of its start / end nodes is also not in the graph.
     * <p>
     * If this is the first time we have seen this relationship as we walk the object graph, we create
     * a new relationship and register it as a transient relationship in the cypher context.
     * <p>
     * If we come across the same relationship again and the corresponding transient relationship already
     * exists, we simply do nothing.
     * <p>
     * The function checks the relationship creation request to ensure it will be handled correctly. This includes
     * ensuring the correct direction is observed, and that a new relationship (a)-[:TYPE]-(b) is created only
     * once from one of the participating nodes (rather than from both ends).
     *
     * @param context             the current compiler {@link CompileContext}
     * @param src                 the compiler's reference to the domain object representing the start node
     * @param relationshipBuilder a {@link RelationshipBuilder} that knows how to create cypher phrases about relationships
     * @param tgt                 the compiler's reference to the domain object representing the end node
     */
    private void maybeCreateRelationship(CompileContext context, Long src, RelationshipBuilder relationshipBuilder, Long tgt, Class srcClass, Class tgtClass) {

        //if (hasTransientRelationship(context, src, relationshipBuilder.type(), tgt)) {
        if (hasTransientRelationship(context, src, relationshipBuilder, tgt)) {
            logger.debug("new relationship is already registered");
            if (relationshipBuilder.isBidirectional()) {
                relationshipBuilder.relate(src, tgt);
                context.register(new TransientRelationship(src, relationshipBuilder.reference(), relationshipBuilder.type(), tgt, tgtClass, srcClass)); // we log the new relationship in the opposite direction as part of the transaction context.
            }
            return;
        }

        if (relationshipBuilder.hasDirection(Relationship.INCOMING)) {
            //Still create a mapped relationship from src->tgt but we need to reconcile the types too
            //If its a rel entity then we want to rebase the startClass to the @StartNode of the rel entity and the endClass to the rel entity
            if (metaData.isRelationshipEntity(tgtClass.getName())) {
                srcClass = tgtClass;
                String start = EntityAccessManager.getStartNodeReader(metaData.classInfo(tgtClass.getName())).typeParameterDescriptor();
                tgtClass = ClassUtils.getType(start);
            }
            reallyCreateRelationship(context, tgt, relationshipBuilder, src, tgtClass, srcClass);
        } else {
            reallyCreateRelationship(context, src, relationshipBuilder, tgt, srcClass, tgtClass);

        }
    }

    /**
     * Checks whether a new relationship request of the given type between two specified objects has
     * already been registered. The direction of the relationship is ignored. Returns true if
     * the relationship is already registered, false otherwise.
     *
     * @param ctx                 the current compiler {@link CompileContext}
     * @param src                 the compiler's reference to the domain object representing the start (or end) node
     * @param relationshipBuilder the relationshipBuilder
     * @param tgt                 the compiler's reference to the domain object representing the end (or start) node
     * @return true of a transient relationship already exists, false otherwise
     */
    private boolean hasTransientRelationship(CompileContext ctx, Long src, RelationshipBuilder relationshipBuilder, Long tgt) {
        for (Object object : ctx.registry()) {
            if (object instanceof TransientRelationship) {
                if (((TransientRelationship) object).equalsIgnoreDirection(src, relationshipBuilder, tgt)) {
                    return true;
                }
            }
        }
        return false;
    }

    /**
     * Establishes a new relationship creation request with the cypher compiler, and creates a new
     * transient relationship in the new object log.
     *
     * @param ctx        the compiler {@link CompileContext}
     * @param src        the compiler's reference to the domain object representing the start (or end) node
     * @param relBuilder a {@link RelationshipBuilder} that knows how to create cypher phrases about relationships
     * @param tgt        the compiler's reference to the domain object representing the end (or start) node
     */
    private void reallyCreateRelationship(CompileContext ctx, Long src, RelationshipBuilder relBuilder, Long tgt, Class srcClass, Class tgtClass) {

        relBuilder.relate(src, tgt);
        logger.debug("context-new: ({})-[{}:{}]->({})", src, relBuilder.reference(), relBuilder.type(), tgt);

        if (relBuilder.isNew()) {  //We only want to create or log new relationships
            ctx.register(new TransientRelationship(src, relBuilder.reference(), relBuilder.type(), tgt, srcClass, tgtClass)); // we log the new relationship as part of the transaction context.
        }
    }

    /**
     * Determines whether or not the given object is annotated with <code>RelationshipEntity</code> and thus
     * shouldn't be written to a node. Returns true if the object is so annotated, false otherwise
     *
     * @param potentialRelationshipEntity the domain object to check
     * @return true if the domain object is a RelationshipEntity, false otherwise
     */
    private boolean isRelationshipEntity(Object potentialRelationshipEntity) {
        ClassInfo classInfo = metaData.classInfo(potentialRelationshipEntity);
        return classInfo != null && null != classInfo.annotationsInfo().get(RelationshipEntity.CLASS);
    }

    /**
     * Determines whether or not a two way mapping is required for the relationship.
     * Relationships annotated with either {@link Relationship} direction INCOMING or OUTGOING and defined between two entities of the same type
     * will be considered for a dual mapping.
     * Specifically, if the source and target entity are of the same type, and the related object from the source for relationship type R in direction D
     * is the same as the related object from the target for relationship type R in direction D, then the relationship is mapped both ways.
     *
     * @param srcObject             the domain object representing the start node of the relationship
     * @param relationshipType      the type of the relationship from the srcObject
     * @param tgtObject             the domain object representing the end node of the relationship
     * @param relationshipDirection the direction of the relationship from the srcObject
     * @return true if the relationship should be mapped both ways, false otherwise
     */
    private boolean bothWayMappingRequired(Object srcObject, String relationshipType, Object tgtObject, String relationshipDirection) {
        boolean mapBothWays = false;

        ClassInfo tgtInfo = metaData.classInfo(tgtObject);
        for (RelationalReader tgtRelReader : EntityAccessManager.getRelationalReaders(tgtInfo)) {
            String tgtRelationshipDirection = tgtRelReader.relationshipDirection();
            if ((tgtRelationshipDirection.equals(Relationship.OUTGOING) || tgtRelationshipDirection.equals(Relationship.INCOMING)) //The relationship direction must be explicitly incoming or outgoing
                    && tgtRelReader.relationshipType().equals(relationshipType)) { //The source must have the same relationship type to the target as the target to the source
                //Moreover, the source must be related to the target and vice versa in the SAME direction
                if (relationshipDirection.equals(tgtRelationshipDirection)) {

                    Object target = tgtRelReader.read(tgtObject);
                    if (target != null) {
                        if (target instanceof Iterable) {
                            for (Object relatedObject : (Iterable<?>) target) {
                                if (relatedObject.equals(srcObject)) { //the target is mapped to the source as well
                                    mapBothWays = true;
                                }
                            }
                        } else if (target.getClass().isArray()) {
                            for (Object relatedObject : (Object[]) target) {
                                if (relatedObject.equals(srcObject)) { //the target is mapped to the source as well
                                    mapBothWays = true;
                                }
                            }
                        } else {
                            if (target.equals(srcObject)) { //the target is mapped to the source as well
                                mapBothWays = true;
                            }
                        }
                    }
                }
            }
        }
        return mapBothWays;
    }

    class RelationshipNodes {
        Long sourceId;
        Long targetId;
        Class sourceType;
        Class targetType;
        Object source;
        Object target;

        public RelationshipNodes(Long sourceId, Long targetId, Class sourceType, Class targetType) {
            this.sourceId = sourceId;
            this.targetId = targetId;
            this.sourceType = sourceType;
            this.targetType = targetType;
        }

        public RelationshipNodes(Object source, Object target, Class sourceType, Class targetType) {
            this.sourceType = sourceType;
            this.targetType = targetType;
            this.source = source;
            this.target = target;
        }

        @Override
        public String toString() {
            return "RelationshipNodes{" +
                    "sourceId=" + sourceId +
                    ", targetId=" + targetId +
                    ", sourceType=" + sourceType +
                    ", targetType=" + targetType +
                    ", source=" + source +
                    ", target=" + target +
                    '}';
        }
    }
}<|MERGE_RESOLUTION|>--- conflicted
+++ resolved
@@ -38,7 +38,6 @@
 import java.lang.reflect.Field;
 import java.util.Collection;
 import java.util.Iterator;
-import java.util.Map;
 
 
 /**
@@ -123,13 +122,8 @@
                 ClassInfo targetInfo = metaData.classInfo(endNode);
                 ClassInfo startInfo = metaData.classInfo(startNode);
 
-<<<<<<< HEAD
-                Long srcIdentity = (Long) entityAccessStrategy.getIdentityPropertyReader(startInfo).readProperty(startNode);
-                Long tgtIdentity = (Long) entityAccessStrategy.getIdentityPropertyReader(targetInfo).readProperty(endNode);
-=======
-                Long srcIdentity = (Long) EntityAccessManager.getIdentityPropertyReader(startInfo).read(startNode);
-                Long tgtIdentity = (Long) EntityAccessManager.getIdentityPropertyReader(targetInfo).read(endNode);
->>>>>>> b4e6ebac
+                Long srcIdentity = (Long) EntityAccessManager.getIdentityPropertyReader(startInfo).readProperty(startNode);
+                Long tgtIdentity = (Long) EntityAccessManager.getIdentityPropertyReader(targetInfo).readProperty(endNode);
 
                 RelationshipNodes relNodes = new RelationshipNodes(srcIdentity, tgtIdentity, startNode.getClass(), endNode.getClass());
 
@@ -249,24 +243,16 @@
      * @param nodeBuilder a {@link NodeBuilder} that knows how to compile node create/update cypher phrases
      */
     private void updateNode(Object entity, CompileContext context, NodeBuilder nodeBuilder) {
+
         // fire pre-save event here
+
         if (mappingContext.isDirty(entity)) {
             logger.debug("{} has changed", entity);
             context.register(entity);
             ClassInfo classInfo = metaData.classInfo(entity);
-<<<<<<< HEAD
-            Collection<PropertyReader> propertyReaders = entityAccessStrategy.getPropertyReaders(classInfo);
-            for (PropertyReader propertyReader : propertyReaders) {
-                if (propertyReader.isComposite()) {
-                    nodeBuilder.addProperties(propertyReader.readComposite(entity));
-                } else {
-                    nodeBuilder.addProperty(propertyReader.propertyName(), propertyReader.readProperty(entity));
-                }
-=======
             for (PropertyReader propertyReader : EntityAccessManager.getPropertyReaders(classInfo)) {
-                Object value = propertyReader.read(entity);
+                Object value = propertyReader.readProperty(entity);
                 nodeBuilder.addProperty(propertyReader.propertyName(), value);
->>>>>>> b4e6ebac
             }
         } else {
             context.deregister(nodeBuilder);
@@ -298,11 +284,7 @@
         }
 
         CompileContext context = compiler.context();
-<<<<<<< HEAD
-        Object id = entityAccessStrategy.getIdentityPropertyReader(classInfo).readProperty(entity);
-=======
-        Object id = EntityAccessManager.getIdentityPropertyReader(classInfo).read(entity);
->>>>>>> b4e6ebac
+        Object id = EntityAccessManager.getIdentityPropertyReader(classInfo).readProperty(entity);
         Collection<String> labels = EntityUtils.labels(entity, metaData);
 
         NodeBuilder nodeBuilder;
@@ -358,11 +340,7 @@
             DirectedRelationship directedRelationship = new DirectedRelationship(relationshipType, relationshipDirection);
 
             CompileContext context = compiler.context();
-<<<<<<< HEAD
-            Long srcIdentity = (Long) entityAccessStrategy.getIdentityPropertyReader(srcInfo).readProperty(entity);
-=======
-            Long srcIdentity = (Long) EntityAccessManager.getIdentityPropertyReader(srcInfo).read(entity);
->>>>>>> b4e6ebac
+            Long srcIdentity = (Long) EntityAccessManager.getIdentityPropertyReader(srcInfo).readProperty(entity);
 
             if (srcIdentity != null) {
                 boolean cleared = clearContextRelationships(context, srcIdentity, endNodeType, directedRelationship);
@@ -505,11 +483,7 @@
         RelationshipBuilder relationshipBuilder;
 
         if (isRelationshipEntity(entity)) {
-<<<<<<< HEAD
-            Long relId = (Long) entityAccessStrategy.getIdentityPropertyReader(metaData.classInfo(entity)).readProperty(entity);
-=======
-            Long relId = (Long) EntityAccessManager.getIdentityPropertyReader(metaData.classInfo(entity)).read(entity);
->>>>>>> b4e6ebac
+            Long relId = (Long) EntityAccessManager.getIdentityPropertyReader(metaData.classInfo(entity)).readProperty(entity);
 
             boolean relationshipEndsChanged = haveRelationEndsChanged(entity, relId);
 
@@ -551,13 +525,8 @@
         }
         ClassInfo targetInfo = metaData.classInfo(targetEntity);
         ClassInfo startInfo = metaData.classInfo(startEntity);
-<<<<<<< HEAD
-        Long tgtIdentity = (Long) entityAccessStrategy.getIdentityPropertyReader(targetInfo).readProperty(targetEntity);
-        Long srcIdentity = (Long) entityAccessStrategy.getIdentityPropertyReader(startInfo).readProperty(startEntity);
-=======
-        Long tgtIdentity = (Long) EntityAccessManager.getIdentityPropertyReader(targetInfo).read(targetEntity);
-        Long srcIdentity = (Long) EntityAccessManager.getIdentityPropertyReader(startInfo).read(startEntity);
->>>>>>> b4e6ebac
+        Long tgtIdentity = (Long) EntityAccessManager.getIdentityPropertyReader(targetInfo).readProperty(targetEntity);
+        Long srcIdentity = (Long) EntityAccessManager.getIdentityPropertyReader(startInfo).readProperty(startEntity);
 
         boolean relationshipEndsChanged = false;
 
@@ -596,13 +565,8 @@
         ClassInfo targetInfo = metaData.classInfo(targetEntity);
         ClassInfo startInfo = metaData.classInfo(startEntity);
 
-<<<<<<< HEAD
-        Long tgtIdentity = (Long) entityAccessStrategy.getIdentityPropertyReader(targetInfo).readProperty(targetEntity);
-        Long srcIdentity = (Long) entityAccessStrategy.getIdentityPropertyReader(startInfo).readProperty(startEntity);
-=======
-        Long tgtIdentity = (Long) EntityAccessManager.getIdentityPropertyReader(targetInfo).read(targetEntity);
-        Long srcIdentity = (Long) EntityAccessManager.getIdentityPropertyReader(startInfo).read(startEntity);
->>>>>>> b4e6ebac
+        Long tgtIdentity = (Long) EntityAccessManager.getIdentityPropertyReader(targetInfo).readProperty(targetEntity);
+        Long srcIdentity = (Long) EntityAccessManager.getIdentityPropertyReader(startInfo).readProperty(startEntity);
 
 
         // create or update the relationship mapping register between the start and end nodes. Note, this
@@ -670,21 +634,12 @@
         }
 
         // if the RE is new, register it in the context so that we can set its ID correctly when it is created,
-<<<<<<< HEAD
-        if (entityAccessStrategy.getIdentityPropertyReader(relEntityClassInfo).readProperty(relationshipEntity) == null) {
+        if (EntityAccessManager.getIdentityPropertyReader(relEntityClassInfo).readProperty(relationshipEntity) == null) {
             context.registerNewObject(reIdentity, relationshipEntity);
         }
 
-        for (PropertyReader propertyReader : entityAccessStrategy.getPropertyReaders(relEntityClassInfo)) {
+        for (PropertyReader propertyReader : EntityAccessManager.getPropertyReaders(relEntityClassInfo)) {
             relationshipBuilder.addProperty(propertyReader.propertyName(), propertyReader.readProperty(relationshipEntity));
-=======
-        if (EntityAccessManager.getIdentityPropertyReader(relEntityClassInfo).read(relationshipEntity) == null) {
-            context.registerNewObject(reIdentity, relationshipEntity);
-        }
-
-        for (PropertyReader propertyReader : EntityAccessManager.getPropertyReaders(relEntityClassInfo)) {
-            relationshipBuilder.addProperty(propertyReader.propertyName(), propertyReader.read(relationshipEntity));
->>>>>>> b4e6ebac
         }
     }
 
@@ -768,11 +723,7 @@
         // tgtNodeBuilder will be null if tgtObject is a transient class, or a subclass of a transient class
         if (tgtNodeBuilder != null) {
             logger.debug("trying to map relationship between {} and {}", relNodes.source, relNodes.target);
-<<<<<<< HEAD
-            Long tgtIdentity = (Long) entityAccessStrategy.getIdentityPropertyReader(metaData.classInfo(relNodes.target)).readProperty(relNodes.target);
-=======
-            Long tgtIdentity = (Long) EntityAccessManager.getIdentityPropertyReader(metaData.classInfo(relNodes.target)).read(relNodes.target);
->>>>>>> b4e6ebac
+            Long tgtIdentity = (Long) EntityAccessManager.getIdentityPropertyReader(metaData.classInfo(relNodes.target)).readProperty(relNodes.target);
             CompileContext context = compiler.context();
             relNodes.targetId = tgtIdentity;
             updateRelationship(context, srcNodeBuilder, tgtNodeBuilder, relationshipBuilder, relNodes);
