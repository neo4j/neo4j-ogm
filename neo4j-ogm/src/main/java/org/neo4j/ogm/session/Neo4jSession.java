--- conflicted
+++ resolved
@@ -7,7 +7,6 @@
 import org.neo4j.ogm.cypher.query.RowModelQuery;
 import org.neo4j.ogm.cypher.statement.ParameterisedStatement;
 import org.neo4j.ogm.entityaccess.FieldWriter;
-import org.neo4j.ogm.mapper.GraphObjectMapper;
 import org.neo4j.ogm.mapper.MappingContext;
 import org.neo4j.ogm.mapper.ObjectCypherMapper;
 import org.neo4j.ogm.metadata.MetaData;
@@ -31,17 +30,15 @@
 import org.slf4j.LoggerFactory;
 
 import java.lang.reflect.Field;
-<<<<<<< HEAD
 import java.util.ArrayList;
+import java.util.Arrays;
 import java.util.Collection;
 import java.util.HashSet;
+import java.util.List;
 import java.util.Map;
 import java.util.Set;
 import java.util.regex.Matcher;
 import java.util.regex.Pattern;
-=======
-import java.util.*;
->>>>>>> 03d65d2d
 
 public class Neo4jSession implements Session {
 
@@ -55,14 +52,8 @@
 
     private Neo4jRequest<String> request;
 
-<<<<<<< HEAD
-    // all transaction objects must have thread local scope
-    private static final ThreadLocal<Transaction> transaction = new ThreadLocal<>();
-
     private static final Pattern WRITE_CYPHER_KEYWORDS = Pattern.compile("\\b(CREATE|MERGE|SET|DELETE|REMOVE)\\b");
 
-=======
->>>>>>> 03d65d2d
     public Neo4jSession(MetaData metaData, String url, CloseableHttpClient client, ObjectMapper mapper) {
         this.metaData = metaData;
         this.mapper = mapper;
