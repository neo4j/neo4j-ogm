[appendix]

[[appendix:migration]]
= Migration from 2.1 to 3.0

This migration guide should help with migration from OGM 2.1.x version to 3.0.x.

== Field access only

Probably the most invasive change is how OGM accesses entity fields.
Up to version 2.1.x any setters/getters took precedence before direct field access.
This was also the reason why some annotations had to be on both setters and getters/fields and was a frequent source of
confusion and many questions on Slack and StackOverflow.

Since version 3.0.0 all properties and relationships are accessed (read and write) by direct field access only.
All annotations on getters or setters must be moved to field directly.
If there is an annotation duplicated on both field and setter/getter, only the annotation on the field should stay.

[NOTE]
The `@Target` type of the annotations (`@Relationship`, `@Property`, etc.) was changed to `ElementType.FIELD`,
so you can easily identify places which needs updating by trying to compile your project.

It was possible to perform some initialisation, validation or logic in annotated setters.
New annotation @PostLoad was introduced to allow for any such action after the entity is fully hydrated.


== Configuration

New class Configuration.Builder was introduced for Java configuration using properties or property file.
See <<reference:configuration, configuration>> section and JavaDoc for details.

`Components` class was removed, if you need to provide custom driver instance use appropriate constructor of SessionFactory.


== Performance and unlimited load depth

In order to improve loading performance, some optimizations are now used by OGM when querying.
<<<<<<< HEAD
A new load policy based on list comprehension generated from schema is now used (see https://neo4j.com/docs/developer-manual/current/cypher/syntax/lists/#cypher-list-comprehension[here] for details).
=======
A new load policy based on https://neo4j.com/docs/developer-manual/current/cypher/syntax/lists/#cypher-list-comprehension[list comprehension]
generated from schema is now used.
>>>>>>> 53c37726

It means that, instead of loading blindly object graphs up to a certain depth, OGM will now only query the nodes and
relationships that are expressed in your domain model.
For applications that do not require following all the relationships, this can be a huge performance improvement.

However, this new load strategy does not support unlimited depth (depth = -1).
Either use specific depth or use `PATH_BASED_LOAD_STRATEGY`, to revert to the old strategy.

[source,java]
----
session.setLoadStrategy(LoadStrategy.PATH_LOAD_STRATEGY);
----

[NOTE]
Default depth for `Session.load*` methods without depth parameter is 1, so there is no need to change anything.
Only calls with explicit `depth = -1` need to be changed.


== Migration checklist

Here are the things you (may) have to adapt :

<<<<<<< HEAD
* Id handling: `Long` native ids are not mandatory anymore. See <<reference:annotating-entities:graph-id, GraphId field>>.
* Annotations on accessors are no longer valid. See <<reference:annotating-entities, annotating entities>>.
* The `ogm.properties` file and environment variable have been removed. You now have to provide explicitly the configuration file or configure programmatically. See <<reference:configuration:driver, the configuration section>>.
* The driver class name in the configuration is now inferred from connection URL.
* Java 8 is now mandatory. OGM won't run on any previous Java version.
* Java 8 dates are now better supported ; the use of `java.util.Date` or converters is not required anymore. You may want to switch to more fine grained date types like `Instant`. See <<reference:type-conversion:built-in, conversions>>.
=======
* Id handling : `Long` native ids are not mandatory anymore. See <<reference:annotating-entities:graph-id, GraphId field>>
* Annotations on accessors are no longer valid. See <<reference:annotating-entities, annotating entities>>
* Loading with depth `-1` calls have to be reviewed (see above).
* The `ogm.properties` file and environment variable have been removed. You now have to provide explicitly the configuration file or configure programmatically. See <<reference:configuration:driver, the configuration section>>
* The driver class name in the configuration is now inferred from connection URL.
* Java 8 is now mandatory. OGM won't run on any previous java version.
* Java 8 dates are now better supported ; the use of `java.util.Date` or converters is not required anymore. You may want to switch to more fine grained date types like `Instant`. See <<reference:type-conversion:built-in, conversions>>
* The query filters are now immutable. See <<reference:filters, Filters>>.
>>>>>>> 53c37726

<|MERGE_RESOLUTION|>--- conflicted
+++ resolved
@@ -35,12 +35,8 @@
 == Performance and unlimited load depth
 
 In order to improve loading performance, some optimizations are now used by OGM when querying.
-<<<<<<< HEAD
-A new load policy based on list comprehension generated from schema is now used (see https://neo4j.com/docs/developer-manual/current/cypher/syntax/lists/#cypher-list-comprehension[here] for details).
-=======
 A new load policy based on https://neo4j.com/docs/developer-manual/current/cypher/syntax/lists/#cypher-list-comprehension[list comprehension]
 generated from schema is now used.
->>>>>>> 53c37726
 
 It means that, instead of loading blindly object graphs up to a certain depth, OGM will now only query the nodes and
 relationships that are expressed in your domain model.
@@ -63,21 +59,12 @@
 
 Here are the things you (may) have to adapt :
 
-<<<<<<< HEAD
-* Id handling: `Long` native ids are not mandatory anymore. See <<reference:annotating-entities:graph-id, GraphId field>>.
+* Id handling : `Long` native ids are not mandatory anymore. See <<reference:annotating-entities:graph-id, GraphId field>>.
 * Annotations on accessors are no longer valid. See <<reference:annotating-entities, annotating entities>>.
+* Loading with depth `-1` calls have to be reviewed (see above).
 * The `ogm.properties` file and environment variable have been removed. You now have to provide explicitly the configuration file or configure programmatically. See <<reference:configuration:driver, the configuration section>>.
 * The driver class name in the configuration is now inferred from connection URL.
 * Java 8 is now mandatory. OGM won't run on any previous Java version.
 * Java 8 dates are now better supported ; the use of `java.util.Date` or converters is not required anymore. You may want to switch to more fine grained date types like `Instant`. See <<reference:type-conversion:built-in, conversions>>.
-=======
-* Id handling : `Long` native ids are not mandatory anymore. See <<reference:annotating-entities:graph-id, GraphId field>>
-* Annotations on accessors are no longer valid. See <<reference:annotating-entities, annotating entities>>
-* Loading with depth `-1` calls have to be reviewed (see above).
-* The `ogm.properties` file and environment variable have been removed. You now have to provide explicitly the configuration file or configure programmatically. See <<reference:configuration:driver, the configuration section>>
-* The driver class name in the configuration is now inferred from connection URL.
-* Java 8 is now mandatory. OGM won't run on any previous java version.
-* Java 8 dates are now better supported ; the use of `java.util.Date` or converters is not required anymore. You may want to switch to more fine grained date types like `Instant`. See <<reference:type-conversion:built-in, conversions>>
 * The query filters are now immutable. See <<reference:filters, Filters>>.
->>>>>>> 53c37726
 
