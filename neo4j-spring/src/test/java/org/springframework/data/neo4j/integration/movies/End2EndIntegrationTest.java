package org.springframework.data.neo4j.integration.movies;

import com.graphaware.test.integration.WrappingServerIntegrationTest;
import org.junit.Ignore;
import org.junit.Test;
import org.junit.runner.RunWith;
import org.neo4j.cypher.javacompat.ExecutionEngine;
import org.neo4j.graphdb.Transaction;
import org.neo4j.helpers.collection.Iterables;
import org.springframework.data.neo4j.annotation.Query;
import org.springframework.data.neo4j.integration.movies.context.PersistenceContext;
import org.springframework.data.neo4j.integration.movies.domain.*;
import org.springframework.data.neo4j.integration.movies.repo.AbstractEntityRepository;
import org.springframework.data.neo4j.integration.movies.repo.CinemaRepository;
import org.springframework.data.neo4j.integration.movies.repo.AbstractAnnotatedEntityRepository;
import org.springframework.data.neo4j.integration.movies.repo.UserRepository;
import org.springframework.data.neo4j.integration.movies.service.UserService;
import org.neo4j.tooling.GlobalGraphOperations;
import org.springframework.beans.factory.annotation.Autowired;
import org.springframework.test.annotation.DirtiesContext;
import org.springframework.test.context.ContextConfiguration;
import org.springframework.test.context.junit4.SpringJUnit4ClassRunner;

import java.util.*;
import java.util.concurrent.ExecutorService;
import java.util.concurrent.Executors;
import java.util.concurrent.TimeUnit;

import static com.graphaware.test.unit.GraphUnit.assertSameGraph;
import static org.junit.Assert.*;

@ContextConfiguration(classes = {PersistenceContext.class})
@RunWith(SpringJUnit4ClassRunner.class)
@DirtiesContext(classMode = DirtiesContext.ClassMode.AFTER_EACH_TEST_METHOD)
public class End2EndIntegrationTest extends WrappingServerIntegrationTest {

    @Autowired
    private UserRepository userRepository;

    @Autowired
    private UserService userService;

    @Autowired
    private CinemaRepository cinemaRepository;

    @Autowired
    private AbstractAnnotatedEntityRepository abstractAnnotatedEntityRepository;

    @Autowired
    private AbstractEntityRepository abstractEntityRepository;

    @Override
    protected int neoServerPort() {
        return 7879;
    }

    @Test
    public void shouldSaveUser() {
        User user = new User("Michal");
        userRepository.save(user);

        assertSameGraph(getDatabase(), "CREATE (u:User {name:'Michal'})");
        assertEquals(0L, (long) user.getId());
    }

    @Test
    public void shouldSaveUserWithoutName() {
        User user = new User();
        userRepository.save(user);

        assertSameGraph(getDatabase(), "CREATE (u:User)");
        assertEquals(0L, (long) user.getId());
    }

    @Test
    @Ignore // FIXME this test fails if run in a different timezone than GMT
    public void shouldSaveReleasedMovie() {
        Calendar cinemaReleaseDate = Calendar.getInstance();


        cinemaReleaseDate.set(1994, Calendar.SEPTEMBER, 10);

        // need to do this to ensure the test passes, or the calendar will use the current time's values
        // an alternative (better) would be to specify an date format using one of the @Date converters
        cinemaReleaseDate.set(Calendar.HOUR_OF_DAY, 0);
        cinemaReleaseDate.set(Calendar.MINUTE, 0);
        cinemaReleaseDate.set(Calendar.SECOND, 0);
        cinemaReleaseDate.set(Calendar.MILLISECOND, 0);


        Calendar cannesReleaseDate = Calendar.getInstance();
        cannesReleaseDate.set(1994, Calendar.MAY, 12);
        cannesReleaseDate.set(Calendar.HOUR_OF_DAY, 0);
        cannesReleaseDate.set(Calendar.MINUTE, 0);
        cannesReleaseDate.set(Calendar.SECOND, 0);
        cannesReleaseDate.set(Calendar.MILLISECOND, 0);

        ReleasedMovie releasedMovie = new ReleasedMovie("Pulp Fiction", cinemaReleaseDate.getTime(), cannesReleaseDate.getTime());

        abstractAnnotatedEntityRepository.save(releasedMovie);

        assertSameGraph(getDatabase(),
                "CREATE (m:ReleasedMovie:AbstractAnnotatedEntity {cinemaRelease:'1994-09-09T22:00:00.000Z',cannesRelease:768693600000,title:'Pulp Fiction'})");
    }

    @Test
    @Ignore // FIXME this test fails if run in a different timezone than GMT.
    public void shouldSaveReleasedMovie2() {

        Calendar cannesReleaseDate = Calendar.getInstance();
        cannesReleaseDate.set(1994, Calendar.MAY, 12);
        cannesReleaseDate.set(Calendar.HOUR_OF_DAY, 0);
        cannesReleaseDate.set(Calendar.MINUTE, 0);
        cannesReleaseDate.set(Calendar.SECOND, 0);
        cannesReleaseDate.set(Calendar.MILLISECOND, 0);

        ReleasedMovie releasedMovie = new ReleasedMovie("Pulp Fiction", null, cannesReleaseDate.getTime());

        abstractAnnotatedEntityRepository.save(releasedMovie);

        assertSameGraph(getDatabase(),
                "CREATE (m:ReleasedMovie:AbstractAnnotatedEntity {cannesRelease:768693600000,title:'Pulp Fiction'})");

    }

    @Test
    public void shouldSaveMovie() {
        Movie movie = new Movie("Pulp Fiction");
        movie.setTags(new String[] {"cool", "classic"});
        movie.setImage(new byte[]{1, 2, 3});

        abstractEntityRepository.save(movie);

        // byte arrays have to be transferred with a JSON-supported format. Base64 is the default.
        assertSameGraph(getDatabase(), "CREATE (m:Movie {title:'Pulp Fiction', tags:['cool','classic'], image:'AQID'})");
    }

    @Test
    public void shouldSaveUsers() {
        Set<User> set = new HashSet<>();
        set.add(new User("Michal"));
        set.add(new User("Adam"));
        set.add(new User("Vince"));

        userRepository.save(set);

        assertSameGraph(getDatabase(), "CREATE (:User {name:'Michal'})," +
                "(:User {name:'Vince'})," +
                "(:User {name:'Adam'})");

        assertEquals(3, userRepository.count());
    }

    @Test
    public void shouldSaveUsers2() {
        List<User> list = new LinkedList<>();
        list.add(new User("Michal"));
        list.add(new User("Adam"));
        list.add(new User("Vince"));

        userRepository.save(list);

        assertSameGraph(getDatabase(), "CREATE (:User {name:'Michal'})," +
                                       "(:User {name:'Vince'})," +
                                       "(:User {name:'Adam'})");

        assertEquals(3, userRepository.count());
    }

    @Test
    public void shouldUpdateUserUsingRepository() {
        User user = userRepository.save(new User("Michal"));
        user.setName("Adam");
        userRepository.save(user);

        assertSameGraph(getDatabase(), "CREATE (u:User {name:'Adam'})");
        assertEquals(0L, (long) user.getId());
    }

    @Test
    @Ignore  // FIXME
    // this test expects the session/tx to check for dirty objects, which it currently does not do
    // you must save objects explicitly.
    public void shouldUpdateUserUsingTransactionalService() {
        User user = new User("Michal");
        userRepository.save(user);

        userService.updateUser(user, "Adam"); //notice userRepository.save(..) isn't called, not even in the service impl!

        assertSameGraph(getDatabase(), "CREATE (u:User {name:'Adam'})");
        assertEquals(0L, (long) user.getId());
    }

    @Test
    public void shouldFindUser() {
        User user = new User("Michal");
        userRepository.save(user);

        User loaded = userRepository.findOne(0L);

        assertEquals(0L, (long) loaded.getId());
        assertEquals("Michal", loaded.getName());

        assertTrue(loaded.equals(user));
        assertTrue(loaded == user);
    }

    @Test
    public void shouldFindUserWithoutName() {
        User user = new User();
        userRepository.save(user);

        User loaded = userRepository.findOne(0L);

        assertEquals(0L, (long) loaded.getId());
        assertNull(loaded.getName());

        assertTrue(loaded.equals(user));
        assertTrue(loaded == user);
    }

    @Test
    public void shouldDeleteUser() {
        User user = new User("Michal");
        userRepository.save(user);
        userRepository.delete(user);

        assertFalse(userRepository.findAll().iterator().hasNext());
        assertFalse(userRepository.findAll(1).iterator().hasNext());
        assertFalse(userRepository.exists(0L));
        assertEquals(0, userRepository.count());
        assertNull(userRepository.findOne(0L));
        assertNull(userRepository.findOne(0L, 10));

        try (Transaction tx = getDatabase().beginTx()) {
            assertFalse(GlobalGraphOperations.at(getDatabase()).getAllNodes().iterator().hasNext());
            tx.success();
        }
    }

    @Test
    public void shouldCreateUsersInMultipleThreads() throws InterruptedException {
        ExecutorService executor = Executors.newFixedThreadPool(10);

        for (int i = 0; i < 100; i++) {
            final int j = i;
            executor.submit(new Runnable() {
                @Override
                public void run() {
                    userRepository.save(new User("User" + j));
                }
            });
        }

        executor.shutdown();
        executor.awaitTermination(1, TimeUnit.MINUTES);

        assertEquals(100, userRepository.count());

        try (Transaction tx = getDatabase().beginTx()) {
            assertEquals(100, Iterables.count(GlobalGraphOperations.at(getDatabase()).getAllNodes()));
            tx.success();
        }
    }

    @Test
    public void shouldSaveUserAndNewGenre() {
        User user = new User("Michal");
        user.interestedIn(new Genre("Drama"));

        userRepository.save(user);

        assertSameGraph(getDatabase(), "CREATE (u:User {name:'Michal'})-[:INTERESTED]->(g:Genre {name:'Drama'})");
    }

    @Test
    public void shouldSaveUserAndNewGenres() {
        User user = new User("Michal");
        user.interestedIn(new Genre("Drama"));
        user.interestedIn(new Genre("Historical"));
        user.interestedIn(new Genre("Thriller"));

        userRepository.save(user);

        assertSameGraph(getDatabase(), "CREATE " +
                "(u:User {name:'Michal'})," +
                "(g1:Genre {name:'Drama'})," +
                "(g2:Genre {name:'Historical'})," +
                "(g3:Genre {name:'Thriller'})," +
                "(u)-[:INTERESTED]->(g1)," +
                "(u)-[:INTERESTED]->(g2)," +
                "(u)-[:INTERESTED]->(g3)");
    }

    @Test
    public void shouldSaveUserAndNewGenre2() {
        User user = new User("Michal");
        user.interestedIn(new Genre("Drama"));

        userRepository.save(user, 1);

        assertSameGraph(getDatabase(), "CREATE (u:User {name:'Michal'})-[:INTERESTED]->(g:Genre {name:'Drama'})");
    }

    @Test
    public void shouldSaveUserAndExistingGenre() {
        User michal = new User("Michal");
        Genre drama = new Genre("Drama");
        michal.interestedIn(drama);

        userRepository.save(michal);

        User vince = new User("Vince");
        vince.interestedIn(drama);

        userRepository.save(vince);

        assertSameGraph(getDatabase(), "CREATE " +
                "(m:User {name:'Michal'})," +
                "(v:User {name:'Vince'})," +
                "(g:Genre {name:'Drama'})," +
                "(m)-[:INTERESTED]->(g)," +
                "(v)-[:INTERESTED]->(g)");
    }

    @Test
    public void shouldSaveUserButNotGenre() {
        User user = new User("Michal");
        user.interestedIn(new Genre("Drama"));

        userRepository.save(user, 0);

        assertSameGraph(getDatabase(), "CREATE (u:User {name:'Michal'})");
    }

    @Test
    public void shouldUpdateGenreWhenSavedThroughUser() {
        User michal = new User("Michal");
        Genre drama = new Genre("Drama");
        michal.interestedIn(drama);

        userRepository.save(michal);

        drama.setName("New Drama");

        userRepository.save(michal);

        assertSameGraph(getDatabase(), "CREATE " +
                "(m:User {name:'Michal'})," +
                "(g:Genre {name:'New Drama'})," +
                "(m)-[:INTERESTED]->(g)");
    }

    @Test
    public void shouldRemoveGenreFromUser() {
        User michal = new User("Michal");
        Genre drama = new Genre("Drama");
        michal.interestedIn(drama);

        userRepository.save(michal);

        michal.notInterestedIn(drama);

        userRepository.save(michal);

        assertSameGraph(getDatabase(), "CREATE " +
                "(m:User {name:'Michal'})," +
                "(g:Genre {name:'Drama'})");
    }

    @Test
    public void shouldRemoveGenreFromUserUsingService() {
        User michal = new User("Michal");
        Genre drama = new Genre("Drama");
        michal.interestedIn(drama);

        userRepository.save(michal);

        userService.notInterestedIn(michal.getId(), drama.getId());

        assertSameGraph(getDatabase(), "CREATE " +
                "(m:User {name:'Michal'})," +
                "(g:Genre {name:'Drama'})");
    }

    @Test
    public void shouldAddNewVisitorToCinema() {
        Cinema cinema = new Cinema("Odeon");
        cinema.addVisitor(new User("Michal"));

        cinemaRepository.save(cinema);

        assertSameGraph(getDatabase(), "CREATE " +
                "(m:User {name:'Michal'})," +
                "(c:Cinema {name:'Odeon'})," +
                "(m)-[:VISITED]->(c)");
    }

    @Test
    public void shouldAddExistingVisitorToCinema() {
        User michal = new User("Michal");
        userRepository.save(michal);

        Cinema cinema = new Cinema("Odeon");
        cinema.addVisitor(michal);

        cinemaRepository.save(cinema);

        assertSameGraph(getDatabase(), "CREATE " +
                "(m:User {name:'Michal'})," +
                "(c:Cinema {name:'Odeon'})," +
                "(m)-[:VISITED]->(c)");
    }

    @Test
    public void shouldBefriendPeople() {
        User michal = new User("Michal");
        michal.befriend(new User("Adam"));
        userRepository.save(michal);

        try {
            assertSameGraph(getDatabase(), "CREATE (m:User {name:'Michal'})-[:FRIEND_OF]->(a:User {name:'Adam'})");
        } catch (AssertionError error) {
            assertSameGraph(getDatabase(), "CREATE (m:User {name:'Michal'})<-[:FRIEND_OF]-(a:User {name:'Adam'})");
        }
    }

    @Test
    public void shouldLoadFriends() {
        new ExecutionEngine(getDatabase()).execute("CREATE (m:User {name:'Michal'})-[:FRIEND_OF]->(a:User {name:'Adam'})");

        User michal = userRepository.findByProperty("name", "Michal").iterator().next();
        assertEquals(1, michal.getFriends().size());

        User adam = michal.getFriends().iterator().next();
        assertEquals("Adam", adam.getName());
        assertEquals(1, adam.getFriends().size());

        assertTrue(michal == adam.getFriends().iterator().next());
        assertTrue(michal.equals(adam.getFriends().iterator().next()));
    }

    @Test
    public void shouldLoadFriends2() {
        new ExecutionEngine(getDatabase()).execute("CREATE (m:User {name:'Michal'})<-[:FRIEND_OF]-(a:User {name:'Adam'})");

        User michal = userRepository.findByProperty("name", "Michal").iterator().next();
        assertEquals(1, michal.getFriends().size());

        User adam = michal.getFriends().iterator().next();
        assertEquals("Adam", adam.getName());
        assertEquals(1, adam.getFriends().size());

        assertTrue(michal == adam.getFriends().iterator().next());
        assertTrue(michal.equals(adam.getFriends().iterator().next()));
    }

    @Test
    @Ignore // FIXME when auto-parse query methods working in spring aop
    public void shouldFindUsersByName() {
        new ExecutionEngine(getDatabase()).execute("CREATE (m:User {name:'Michal'})<-[:FRIEND_OF]-(a:User {name:'Adam'})");

        Collection<User> users = userRepository.findByName("Michal");
        Iterator<User> iterator = users.iterator();
        assertTrue(iterator.hasNext());
        assertEquals("Michal", iterator.next().getName());
        assertFalse(iterator.hasNext());
    }

    @Test
    public void shouldFindTotalUsers() {
        new ExecutionEngine(getDatabase()).execute("CREATE (m:User {name:'Michal'})<-[:FRIEND_OF]-(a:User {name:'Adam'})");

        int users = userRepository.findTotalUsers();
        assertEquals(users, 2);
    }

    @Test
<<<<<<< HEAD
    public void shouldUserIds() {
        new ExecutionEngine(getDatabase()).execute("CREATE (m:User {name:'Michal'})<-[:FRIEND_OF]-(a:User {name:'Adam'})");

        List<Integer> users = userRepository.getUserIds();
        assertEquals(users.size(), 2);
    }

    @Test
    public void shouldFindUsers() {
        new ExecutionEngine(getDatabase()).execute("CREATE (m:User {name:'Michal'})<-[:FRIEND_OF]-(a:User {name:'Adam'})");

        List<User> users = userRepository.getUsers();
        assertEquals(users.size(), 2);
    }

    @Test
    public void shouldFindUsersAsProperties() {
        new ExecutionEngine(getDatabase()).execute("CREATE (m:User {name:'Michal'})<-[:FRIEND_OF]-(a:User {name:'Adam'})");

        Iterable<Map<String, Object>> users = userRepository.getUsersAsProperties();
        assertNotNull(users);
        int i = 0;
        for (Map<String,Object> properties: users) {
            i++;
            assertNotNull(properties);
        }
        assertEquals(2, i);
    }


    @Test
    @Ignore //todo
=======
>>>>>>> 461b6809
    public void shouldSaveNewUserAndNewMovieWithRatings() {
        User user = new User("Michal");
        TempMovie movie = new TempMovie("Pulp Fiction");
        user.rate(movie, 5, "Best movie ever");
        userRepository.save(user);

        userRepository.findByProperty("name", "Michal").iterator().next();

        assertSameGraph(getDatabase(), "CREATE (u:User {name:'Michal'})-[:Rating {stars:5, comment:'Best movie ever'}]->(m:Movie {title:'Pulp Fiction'})");
    }

    @Test
    @Ignore // FIXME: although this works it brings back disconnected bundles of User properties, not User objects
    public void shouldFindAllUsers() {
        new ExecutionEngine(getDatabase()).execute("CREATE (m:User {name:'Michal'})<-[:FRIEND_OF]-(a:User {name:'Adam'})");

        Collection<User> users = userRepository.getAllUsers();

        assertEquals(users.size(), 2);
        assertTrue(users.iterator().next() instanceof User);

        for (User user : users) {
            if (user.getName().equals("Adam")) {
                assertEquals(1, user.getFriends().size());
            }  else {
                fail("Adam should have friend relationship");
            }
        }
    }

    @Test
    @Ignore // FIXME we need to know the user is querying for a table-based structure. We're returning Collection<Object>
    public void shouldFindArbitraryGraph() {
        new ExecutionEngine(getDatabase()).execute(
                "CREATE " +
                        "(dh:Movie {title:'Die Hard'}), " +
                        "(fe:Movie {title: 'The Fifth Element'}), " +
                        "(bw:User {name: 'Bruce Willis'}), " +
                        "(ar:User {name: 'Alan Rickman'}), " +
                        "(mj:User {name: 'Milla Jovovich'}), " +
                        "(mj)-[:ACTED_IN]->(fe), " +
                        "(ar)-[:ACTED_IN]->(dh), " +
                        "(bw)-[:ACTED_IN]->(dh), " +
                        "(bw)-[:ACTED_IN]->(fe)");

        List<Map<String, Object>> graph = userRepository.getGraph();

//        for (Map<String, Object> row : graph) {
//            System.out.println("row:");
//            for (Map.Entry entry : row.entrySet()) {
//                System.out.println("\t" + entry.getKey() + ": " + entry.getValue());
//            }
//        }

    }
}<|MERGE_RESOLUTION|>--- conflicted
+++ resolved
@@ -476,7 +476,6 @@
     }
 
     @Test
-<<<<<<< HEAD
     public void shouldUserIds() {
         new ExecutionEngine(getDatabase()).execute("CREATE (m:User {name:'Michal'})<-[:FRIEND_OF]-(a:User {name:'Adam'})");
 
@@ -488,7 +487,7 @@
     public void shouldFindUsers() {
         new ExecutionEngine(getDatabase()).execute("CREATE (m:User {name:'Michal'})<-[:FRIEND_OF]-(a:User {name:'Adam'})");
 
-        List<User> users = userRepository.getUsers();
+        Collection<User> users = userRepository.getAllUsers();
         assertEquals(users.size(), 2);
     }
 
@@ -508,9 +507,6 @@
 
 
     @Test
-    @Ignore //todo
-=======
->>>>>>> 461b6809
     public void shouldSaveNewUserAndNewMovieWithRatings() {
         User user = new User("Michal");
         TempMovie movie = new TempMovie("Pulp Fiction");
@@ -522,24 +518,6 @@
         assertSameGraph(getDatabase(), "CREATE (u:User {name:'Michal'})-[:Rating {stars:5, comment:'Best movie ever'}]->(m:Movie {title:'Pulp Fiction'})");
     }
 
-    @Test
-    @Ignore // FIXME: although this works it brings back disconnected bundles of User properties, not User objects
-    public void shouldFindAllUsers() {
-        new ExecutionEngine(getDatabase()).execute("CREATE (m:User {name:'Michal'})<-[:FRIEND_OF]-(a:User {name:'Adam'})");
-
-        Collection<User> users = userRepository.getAllUsers();
-
-        assertEquals(users.size(), 2);
-        assertTrue(users.iterator().next() instanceof User);
-
-        for (User user : users) {
-            if (user.getName().equals("Adam")) {
-                assertEquals(1, user.getFriends().size());
-            }  else {
-                fail("Adam should have friend relationship");
-            }
-        }
-    }
 
     @Test
     @Ignore // FIXME we need to know the user is querying for a table-based structure. We're returning Collection<Object>
@@ -557,7 +535,13 @@
                         "(bw)-[:ACTED_IN]->(fe)");
 
         List<Map<String, Object>> graph = userRepository.getGraph();
-
+        assertNotNull(graph);
+        int i = 0;
+        for (Map<String,Object> properties: graph) {
+            i++;
+            assertNotNull(properties);
+        }
+        assertEquals(2, i);
 //        for (Map<String, Object> row : graph) {
 //            System.out.println("row:");
 //            for (Map.Entry entry : row.entrySet()) {
