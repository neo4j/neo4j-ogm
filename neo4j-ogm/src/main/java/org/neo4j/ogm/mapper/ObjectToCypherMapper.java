--- conflicted
+++ resolved
@@ -3,7 +3,7 @@
 import org.neo4j.ogm.mapper.cypher.ParameterisedStatements;
 
 /**
- * Specification for an object-graph mapper, which can arbitrary Java objects onto Cypher data manipulation queries.
+ * Specification for an object-graph mapper, which can map arbitrary Java objects onto Cypher data manipulation queries.
  */
 public interface ObjectToCypherMapper {
 
@@ -12,12 +12,7 @@
      * in Neo4j.
      *
      * @param toPersist The "root" node of the object graph to persist
-<<<<<<< HEAD
-     * @return A {@link ParameterisedStatements} object containing Cypher queries to write the data contained within the given
-     *         object to Neo4j
-=======
-     * @return A {@link ParameterisedStatements} object containing the statements required to persist the given object to Neo4j
->>>>>>> 24b9642a
+     * @return A {@link ParameterisedStatements} object containing the statements required to persist the given object to Neo4j, never <code>null</code>
      * @throws NullPointerException if invoked with <code>null</code>
      */
     ParameterisedStatements mapToCypher(Object toPersist);
