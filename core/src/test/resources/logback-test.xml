<?xml version="1.0" encoding="UTF-8"?>
<!--
  ~ Copyright (c) 2002-2016 "Neo Technology,"
  ~ Network Engine for Objects in Lund AB [http://neotechnology.com]
  ~
  ~ This product is licensed to you under the Apache License, Version 2.0 (the "License").
  ~ You may not use this product except in compliance with the License.
  ~
  ~ This product may include a number of subcomponents with
  ~ separate copyright notices and license terms. Your use of the source
  ~ code for these subcomponents is subject to the terms and
  ~  conditions of the subcomponent's license, as noted in the LICENSE file.
  -->

<configuration>

	<appender name="console" class="ch.qos.logback.core.ConsoleAppender">
		<encoder>
			<pattern>%d %5p %40.40c:%4L - %m%n</pattern>
		</encoder>
	</appender>

<<<<<<< HEAD
  <logger name="org.neo4j.ogm" level="warn" />

=======
  <logger name="org.neo4j.ogm" level="info" />
>>>>>>> c071b03b

  <root level="warn">
		<appender-ref ref="console" />
	</root>

</configuration><|MERGE_RESOLUTION|>--- conflicted
+++ resolved
@@ -20,12 +20,7 @@
 		</encoder>
 	</appender>
 
-<<<<<<< HEAD
-  <logger name="org.neo4j.ogm" level="warn" />
-
-=======
   <logger name="org.neo4j.ogm" level="info" />
->>>>>>> c071b03b
 
   <root level="warn">
 		<appender-ref ref="console" />
