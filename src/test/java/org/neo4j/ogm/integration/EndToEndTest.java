/*
 * Copyright (c) 2002-2015 "Neo Technology,"
 * Network Engine for Objects in Lund AB [http://neotechnology.com]
 *
 * This product is licensed to you under the Apache License, Version 2.0 (the "License").
 * You may not use this product except in compliance with the License.
 *
 * This product may include a number of subcomponents with
 * separate copyright notices and license terms. Your use of the source
 * code for these subcomponents is subject to the terms and
 * conditions of the subcomponent's license, as noted in the LICENSE file.
 *
 */

package org.neo4j.ogm.integration;

import org.junit.After;
<<<<<<< HEAD
import org.junit.BeforeClass;
=======
import org.junit.Before;
>>>>>>> dafcc527
import org.junit.Test;
import org.neo4j.ogm.testutil.TestDriverFactory;
import org.neo4j.ogm.domain.bike.Bike;
import org.neo4j.ogm.domain.bike.Frame;
import org.neo4j.ogm.domain.bike.Saddle;
import org.neo4j.ogm.domain.bike.Wheel;
import org.neo4j.ogm.session.Session;
import org.neo4j.ogm.session.SessionFactory;
<<<<<<< HEAD
import org.neo4j.ogm.testutil.TestDriverFactory;
=======
>>>>>>> dafcc527

import java.io.IOException;
import java.util.Arrays;
import java.util.HashMap;

import static org.junit.Assert.*;

/**
 * @author Michal Bachman
 */
public class EndToEndTest {

<<<<<<< HEAD
    private static Session session;

    @BeforeClass
    public static void init() throws IOException {
        SessionFactory sessionFactory = new SessionFactory("org.neo4j.ogm.domain.bike");
        session = sessionFactory.openSession(TestDriverFactory.driver("http")); // try with embedded next!
=======
    private Session session;

    @Before
    public void init() throws IOException {
        SessionFactory sessionFactory = new SessionFactory("org.neo4j.ogm.domain.bike");
        session = sessionFactory.openSession(TestDriverFactory.driver("http"));
>>>>>>> dafcc527
    }

    @After
    public void clearDatabase() {
        session.purgeDatabase();
    }

    @Test
    public void canSimpleQueryDatabase() {
        Saddle expected = new Saddle();
        expected.setPrice(29.95);
        expected.setMaterial("Leather");
        Wheel frontWheel = new Wheel();
        Wheel backWheel = new Wheel();
        Bike bike = new Bike();
        bike.setBrand("Huffy");
        bike.setWheels(Arrays.asList(frontWheel, backWheel));
        bike.setSaddle(expected);
        session.save(bike);

        HashMap<String, Object> parameters = new HashMap<>();
        parameters.put("material", "Leather");
        Saddle actual = session.queryForObject(Saddle.class, "MATCH (saddle:Saddle{material: {material}}) RETURN saddle", parameters);

        assertEquals(expected.getId(), actual.getId());
        assertEquals(expected.getMaterial(), actual.getMaterial());

        HashMap<String, Object> parameters2 = new HashMap<>();
        parameters2.put("brand", "Huffy");
        Bike actual2 = session.queryForObject(Bike.class, "MATCH (bike:Bike{brand: {brand}}) RETURN bike", parameters2);

        assertEquals(bike.getId(), actual2.getId());
        assertEquals(bike.getBrand(), actual2.getBrand());

    }


    @Test
    public void canSimpleScalarQueryDatabase() {
        Saddle expected = new Saddle();
        expected.setPrice(29.95);
        expected.setMaterial("Leather");
        session.save(expected);

        HashMap<String, Object> parameters = new HashMap<>();
        parameters.put("material", "Leather");
        int actual = session.queryForObject(Integer.class, "MATCH (saddle:Saddle{material: {material}}) RETURN COUNT(saddle)", parameters);

        assertEquals(1, actual);
    }

    @Test
    public void canComplexQueryDatabase() {
        Saddle saddle = new Saddle();
        saddle.setPrice(29.95);
        saddle.setMaterial("Leather");
        Wheel frontWheel = new Wheel();
        Wheel backWheel = new Wheel();
        Bike bike = new Bike();
        bike.setBrand("Huffy");
        bike.setWheels(Arrays.asList(frontWheel, backWheel));
        bike.setSaddle(saddle);

        session.save(bike);

        HashMap<String, Object> parameters = new HashMap<>();
        parameters.put("brand", "Huffy");
        Bike actual = session.queryForObject(Bike.class, "MATCH (bike:Bike{brand:{brand}})-[rels]-() RETURN bike, COLLECT(DISTINCT rels) as rels", parameters);

        assertEquals(bike.getId(), actual.getId());
        assertEquals(bike.getBrand(), actual.getBrand());
        assertEquals(bike.getWheels().size(), actual.getWheels().size());
        assertNotNull(actual.getSaddle());
    }

    @Test
    public void canComplexExecute() {
        Saddle saddle = new Saddle();
        saddle.setPrice(29.95);
        saddle.setMaterial("Leather");
        Wheel frontWheel = new Wheel();
        Wheel backWheel = new Wheel();
        Bike bike = new Bike();
        bike.setBrand("Huffy");
        bike.setWheels(Arrays.asList(frontWheel, backWheel));
        bike.setSaddle(saddle);

        session.save(bike);

        Saddle newSaddle = new Saddle();
        newSaddle.setPrice(19.95);
        newSaddle.setMaterial("Vinyl");

        HashMap<String, Object> parameters = new HashMap<>();
        parameters.put("brand", "Huffy");
        parameters.put("saddle", newSaddle);

        session.execute("MATCH (bike:Bike{brand:{brand}})-[r]-(s:Saddle) SET s = {saddle}", parameters);

        HashMap<String, Object> parameters2 = new HashMap<>();
        parameters2.put("brand", "Huffy");
        Bike actual = session.queryForObject(Bike.class, "MATCH (bike:Bike{brand:{brand}})-[rels]-() RETURN bike, COLLECT(DISTINCT rels) as rels", parameters2);

        assertEquals(bike.getId(), actual.getId());
        assertEquals(bike.getBrand(), actual.getBrand());
        assertEquals(bike.getWheels().size(), actual.getWheels().size());
        assertEquals(actual.getSaddle().getMaterial(), "Vinyl");
    }

    @Test
    public void canSaveNewObjectTreeToDatabase() {

        Wheel frontWheel = new Wheel();
        Wheel backWheel = new Wheel();
        Bike bike = new Bike();

        bike.setFrame(new Frame());
        bike.setSaddle(new Saddle());
        bike.setWheels(Arrays.asList(frontWheel, backWheel));

        assertNull(frontWheel.getId());
        assertNull(backWheel.getId());
        assertNull(bike.getId());
        assertNull(bike.getFrame().getId());
        assertNull(bike.getSaddle().getId());

        session.save(bike);

        assertNotNull(frontWheel.getId());
        assertNotNull(backWheel.getId());
        assertNotNull(bike.getId());
        assertNotNull(bike.getFrame().getId());
        assertNotNull(bike.getSaddle().getId());

    }

}<|MERGE_RESOLUTION|>--- conflicted
+++ resolved
@@ -14,24 +14,16 @@
 
 package org.neo4j.ogm.integration;
 
-import org.junit.After;
-<<<<<<< HEAD
+import org.junit.Before;
 import org.junit.BeforeClass;
-=======
-import org.junit.Before;
->>>>>>> dafcc527
 import org.junit.Test;
-import org.neo4j.ogm.testutil.TestDriverFactory;
 import org.neo4j.ogm.domain.bike.Bike;
 import org.neo4j.ogm.domain.bike.Frame;
 import org.neo4j.ogm.domain.bike.Saddle;
 import org.neo4j.ogm.domain.bike.Wheel;
 import org.neo4j.ogm.session.Session;
 import org.neo4j.ogm.session.SessionFactory;
-<<<<<<< HEAD
 import org.neo4j.ogm.testutil.TestDriverFactory;
-=======
->>>>>>> dafcc527
 
 import java.io.IOException;
 import java.util.Arrays;
@@ -41,28 +33,20 @@
 
 /**
  * @author Michal Bachman
+ * @author Vince Bickers
  */
 public class EndToEndTest {
 
-<<<<<<< HEAD
     private static Session session;
 
     @BeforeClass
     public static void init() throws IOException {
         SessionFactory sessionFactory = new SessionFactory("org.neo4j.ogm.domain.bike");
-        session = sessionFactory.openSession(TestDriverFactory.driver("http")); // try with embedded next!
-=======
-    private Session session;
+        session = sessionFactory.openSession(TestDriverFactory.driver("embedded"));
+    }
 
     @Before
-    public void init() throws IOException {
-        SessionFactory sessionFactory = new SessionFactory("org.neo4j.ogm.domain.bike");
-        session = sessionFactory.openSession(TestDriverFactory.driver("http"));
->>>>>>> dafcc527
-    }
-
-    @After
-    public void clearDatabase() {
+    public void setup() {
         session.purgeDatabase();
     }
 
@@ -126,6 +110,7 @@
 
         HashMap<String, Object> parameters = new HashMap<>();
         parameters.put("brand", "Huffy");
+
         Bike actual = session.queryForObject(Bike.class, "MATCH (bike:Bike{brand:{brand}})-[rels]-() RETURN bike, COLLECT(DISTINCT rels) as rels", parameters);
 
         assertEquals(bike.getId(), actual.getId());
@@ -165,7 +150,7 @@
         assertEquals(bike.getId(), actual.getId());
         assertEquals(bike.getBrand(), actual.getBrand());
         assertEquals(bike.getWheels().size(), actual.getWheels().size());
-        assertEquals(actual.getSaddle().getMaterial(), "Vinyl");
+        assertEquals("Vinyl", actual.getSaddle().getMaterial());
     }
 
     @Test
