<?xml version="1.0" encoding="UTF-8"?>
<<<<<<< HEAD

=======
>>>>>>> 49d28b06

<project xmlns="http://maven.apache.org/POM/4.0.0"
         xmlns:xsi="http://www.w3.org/2001/XMLSchema-instance"
         xsi:schemaLocation="http://maven.apache.org/POM/4.0.0 http://maven.apache.org/xsd/maven-4.0.0.xsd">

    <modelVersion>4.0.0</modelVersion>

    <parent>
        <groupId>org.neo4j</groupId>
        <artifactId>neo4j-ogm-parent</artifactId>
        <version>1.0-SNAPSHOT</version>
    </parent>

    <artifactId>neo4j-ogm</artifactId>

    <name>Neo4j OGM</name>

    <dependencies>


        <dependency>
            <groupId>org.neo4j</groupId>
            <artifactId>neo4j-ogm-test</artifactId>
        </dependency>

        <dependency>
            <groupId>com.fasterxml.jackson.core</groupId>
            <artifactId>jackson-databind</artifactId>
        </dependency>

        <dependency>
            <groupId>junit</groupId>
            <artifactId>junit</artifactId>
        </dependency>

        <dependency>
            <groupId>org.neo4j</groupId>
            <artifactId>neo4j</artifactId>
        </dependency>

        <dependency>
            <groupId>org.neo4j</groupId>
            <artifactId>neo4j-kernel</artifactId>
            <type>test-jar</type>
        </dependency>

        <dependency>
            <groupId>org.neo4j.app</groupId>
            <artifactId>neo4j-server</artifactId>
        </dependency>

        <dependency>
            <groupId>org.neo4j.app</groupId>
            <artifactId>neo4j-server</artifactId>
            <type>test-jar</type>
        </dependency>

        <dependency>
            <groupId>org.apache.httpcomponents</groupId>
            <artifactId>httpclient</artifactId>
        </dependency>

        <dependency>
            <groupId>org.slf4j</groupId>
            <artifactId>slf4j-api</artifactId>
        </dependency>

        <dependency>
            <groupId>commons-lang</groupId>
            <artifactId>commons-lang</artifactId>
        </dependency>

    </dependencies>

    <build>
        <plugins>
            <plugin>
                <groupId>org.apache.maven.plugins</groupId>
                <artifactId>maven-surefire-plugin</artifactId>
                <executions>

                    <execution>
                        <id>default-test</id>
                        <configuration>
                            <includes>
                                <include>**/unit/**</include>
                            </includes>
                            <excludes>
                                <exclude>**/integration/**</exclude>
                            </excludes>
                        </configuration>
                    </execution>

                    <execution>
                        <id>integration-test</id>
                        <phase>integration-test</phase>
                        <goals>
                            <goal>test</goal>
                        </goals>
                        <configuration>
                            <includes>
                                <include>**/integration/**</include>
                            </includes>
                            <excludes>
                                <exclude>**/unit/**</exclude>
                            </excludes>
                        </configuration>
                    </execution>

                </executions>
            </plugin>
        </plugins>
    </build>
</project><|MERGE_RESOLUTION|>--- conflicted
+++ resolved
@@ -1,9 +1,4 @@
 <?xml version="1.0" encoding="UTF-8"?>
-<<<<<<< HEAD
-
-=======
->>>>>>> 49d28b06
-
 <project xmlns="http://maven.apache.org/POM/4.0.0"
          xmlns:xsi="http://www.w3.org/2001/XMLSchema-instance"
          xsi:schemaLocation="http://maven.apache.org/POM/4.0.0 http://maven.apache.org/xsd/maven-4.0.0.xsd">
