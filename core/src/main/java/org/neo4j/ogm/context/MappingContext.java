--- conflicted
+++ resolved
@@ -93,30 +93,8 @@
         remember(entity);
     }
 
-<<<<<<< HEAD
-    public Map<Long, Object> getAll(Class<?> type) {
-        Map<Long, Object> objectList = typeRegister.get(type);
-        if (objectList == null) {
-            typeRegister.putIfAbsent(type, Collections.synchronizedMap(new HashMap<Long, Object>()));
-            objectList = typeRegister.get(type);
-        }
-        return objectList;
-    }
-
-    private void remember(Object entity) {
-        ClassInfo classInfo = metaData.classInfo(entity);
-        Long id = (Long) entityAccessStrategy.getIdentityPropertyReader(classInfo).readProperty(entity);
-        objectMemo.remember(id, entity, classInfo);
-        FieldInfo fieldInfo = classInfo.labelFieldOrNull();
-        if (fieldInfo != null) {
-            FieldReader reader = new FieldReader(classInfo, fieldInfo);
-            Collection<String> labels = (Collection<String>) reader.readProperty(entity);
-            labelHistory(id).push(labels);
-        }
-=======
     public Collection<Object> getEntities(Class<?> type) {
         return typeRegister.get(type).values();
->>>>>>> b4e6ebac
     }
 
     public LabelHistory labelHistory(Long identity) {
@@ -125,11 +103,7 @@
 
     public boolean isDirty(Object entity) {
         ClassInfo classInfo = metaData.classInfo(entity);
-<<<<<<< HEAD
-        Object id = entityAccessStrategy.getIdentityPropertyReader(classInfo).readProperty(entity);
-=======
-        Object id = EntityAccessManager.getIdentityPropertyReader(classInfo).read(entity);
->>>>>>> b4e6ebac
+        Object id = EntityAccessManager.getIdentityPropertyReader(classInfo).readProperty(entity);
         return !objectMemo.remembered((Long) id, entity, classInfo);
     }
 
@@ -230,13 +204,8 @@
     public void removeEntity(Object entity) {
         Class<?> type = entity.getClass();
         ClassInfo classInfo = metaData.classInfo(type.getName());
-<<<<<<< HEAD
-        PropertyReader identityReader = entityAccessStrategy.getIdentityPropertyReader(classInfo);
+        PropertyReader identityReader = EntityAccessManager.getIdentityPropertyReader(classInfo);
         Long id = (Long) identityReader.readProperty(entity);
-=======
-        PropertyReader identityReader = EntityAccessManager.getIdentityPropertyReader(classInfo);
-        Long id = (Long) identityReader.read(entity);
->>>>>>> b4e6ebac
 
         purge(entity, identityReader, type);
 
@@ -270,7 +239,7 @@
         ClassInfo classInfo = metaData.classInfo(type.getName());
         PropertyReader identityReader = EntityAccessManager.getIdentityPropertyReader(classInfo);
 
-        Long id = (Long) identityReader.read(entity);
+        Long id = (Long) identityReader.readProperty(entity);
 
         if (id != null) {
             if (!metaData.isRelationshipEntity(type.getName())) {
@@ -379,7 +348,7 @@
 
     private void remember(Object entity) {
         ClassInfo classInfo = metaData.classInfo(entity);
-        Long id = (Long) EntityAccessManager.getIdentityPropertyReader(classInfo).read(entity);
+        Long id = (Long) EntityAccessManager.getIdentityPropertyReader(classInfo).readProperty(entity);
         objectMemo.remember(id, entity, classInfo);
         FieldInfo fieldInfo = classInfo.labelFieldOrNull();
         if (fieldInfo != null) {
@@ -389,10 +358,6 @@
         }
     }
 
-<<<<<<< HEAD
-        Long id = (Long) identityReader.readProperty(entity);
-=======
->>>>>>> b4e6ebac
 
 
 }