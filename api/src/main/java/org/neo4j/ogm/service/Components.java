--- conflicted
+++ resolved
@@ -61,10 +61,6 @@
      * @param configuration The configuration to use
      */
     public static void configure(Configuration configuration) {
-<<<<<<< HEAD
-
-=======
->>>>>>> c071b03b
         // new configuration object, or update of current one?
         if (Components.configuration != configuration) {
             destroy();
@@ -77,12 +73,7 @@
                 driver = null;
             }
         }
-<<<<<<< HEAD
-
-=======
->>>>>>> c071b03b
-    }
-
+    }
 
     /**
      * Configure the OGM from the specified config file
@@ -259,10 +250,16 @@
             driver.close();
             driver = null;
         }
-<<<<<<< HEAD
-
         configuration.clear();
     }
+
+	/**
+	 * Return the {@link AutoIndexMode} from the AutoIndexConfiguration
+	 * @return the configured autoIndexMode or AutoIndexMode.NONE if not configured
+	 */
+	public static AutoIndexMode autoIndexMode() {
+		return configuration.autoIndexConfiguration().getAutoIndex();
+	}
 
     /**
      * There is a single configuration object, which should never be null, associated with the Components class
@@ -274,25 +271,4 @@
         return configuration;
     }
 
-    /**
-     * Return the {@link AutoIndexMode} from the AutoIndexConfiguration
-     * @return the configured autoIndexMode or AutoIndexMode.NONE if not configured
-     */
-    public static AutoIndexMode autoIndexMode() {
-        return configuration.autoIndexConfiguration().getAutoIndex();
-=======
-        configuration.clear();
->>>>>>> c071b03b
-    }
-
-    /**
-     * There is a single configuration object, which should never be null, associated with the Components class
-     * You can update this configuration in-situ, or you can replace the configuration with another.
-     *
-     * @return the current Configuration object
-     */
-    public static Configuration getConfiguration() {
-        return configuration;
-    }
-
 }