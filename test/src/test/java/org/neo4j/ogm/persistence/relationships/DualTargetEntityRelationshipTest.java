--- conflicted
+++ resolved
@@ -41,12 +41,8 @@
 
     @Before
     public void init() throws IOException {
-<<<<<<< HEAD
         session = new SessionFactory(getBaseConfiguration().build(), "org.neo4j.ogm.domain.mappings").openSession();
-=======
-        session = new SessionFactory(baseConfiguration.build(), "org.neo4j.ogm.domain.mappings").openSession();
-        session.purgeDatabase();
->>>>>>> fa4251d5
+		session.purgeDatabase();
     }
 
     /**
