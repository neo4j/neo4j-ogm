<?xml version="1.0" encoding="UTF-8"?>
<project xmlns="http://maven.apache.org/POM/4.0.0"
         xmlns:xsi="http://www.w3.org/2001/XMLSchema-instance"
         xsi:schemaLocation="http://maven.apache.org/POM/4.0.0 http://maven.apache.org/xsd/maven-4.0.0.xsd">
    <modelVersion>4.0.0</modelVersion>

    <groupId>org.neo4j</groupId>
    <artifactId>neo4j-ogm-parent</artifactId>
    <version>1.0-SNAPSHOT</version>
    <packaging>pom</packaging>

    <name>*** Neo4j OGM Parent ***</name>

    <modules>
        <module>neo4j-ogm</module>
        <module>neo4j-ogm-test</module>
    </modules>

    <properties>
        <project.build.sourceEncoding>UTF-8</project.build.sourceEncoding>
        <version.neo4j>2.1.7</version.neo4j>
    </properties>

    <dependencyManagement>

        <dependencies>

            <dependency>
                <groupId>org.neo4j</groupId>
<<<<<<< HEAD
                <artifactId>neo4j-ogm</artifactId>
                <version>1.0-SNAPSHOT</version>
            </dependency>

            <dependency>
                <groupId>org.neo4j</groupId>
=======
>>>>>>> 49d28b06
                <artifactId>neo4j-ogm-test</artifactId>
                <version>1.0-SNAPSHOT</version>
                <scope>test</scope>
            </dependency>

            <dependency>
                <groupId>com.fasterxml.jackson.core</groupId>
                <artifactId>jackson-databind</artifactId>
                <version>2.3.2</version>
            </dependency>

            <dependency>
                <groupId>org.apache.httpcomponents</groupId>
                <artifactId>httpclient</artifactId>
                <version>4.3.6</version>
            </dependency>

            <dependency>
                <groupId>commons-lang</groupId>
                <artifactId>commons-lang</artifactId>
                <version>2.6</version>
            </dependency>

            <dependency>
                <groupId>org.slf4j</groupId>
                <artifactId>slf4j-api</artifactId>
                <version>1.7.5</version>
            </dependency>

            <dependency>
                <groupId>junit</groupId>
                <artifactId>junit</artifactId>
                <version>4.11</version>
                <scope>test</scope>
            </dependency>

            <dependency>
                <groupId>org.neo4j</groupId>
                <artifactId>neo4j</artifactId>
                <version>${version.neo4j}</version>
                <scope>test</scope>
            </dependency>

            <dependency>
                <groupId>org.neo4j</groupId>
                <artifactId>neo4j-kernel</artifactId>
                <version>${version.neo4j}</version>
                <type>test-jar</type>
                <scope>test</scope>
            </dependency>

            <dependency>
                <groupId>org.neo4j.app</groupId>
                <artifactId>neo4j-server</artifactId>
                <version>${version.neo4j}</version>
                <scope>test</scope>
            </dependency>

            <dependency>
                <groupId>org.neo4j.app</groupId>
                <artifactId>neo4j-server</artifactId>
                <version>${version.neo4j}</version>
                <type>test-jar</type>
                <scope>test</scope>
            </dependency>

        </dependencies>

    </dependencyManagement>

    <build>
        <plugins>
            <plugin>
                <groupId>org.apache.maven.plugins</groupId>
                <artifactId>maven-compiler-plugin</artifactId>
                <version>2.1</version>
                <configuration>
                    <source>1.7</source>
                    <target>1.7</target>
                    <encoding>${project.build.sourceEncoding}</encoding>
                </configuration>
            </plugin>
        </plugins>
    </build>

</project><|MERGE_RESOLUTION|>--- conflicted
+++ resolved
@@ -27,15 +27,6 @@
 
             <dependency>
                 <groupId>org.neo4j</groupId>
-<<<<<<< HEAD
-                <artifactId>neo4j-ogm</artifactId>
-                <version>1.0-SNAPSHOT</version>
-            </dependency>
-
-            <dependency>
-                <groupId>org.neo4j</groupId>
-=======
->>>>>>> 49d28b06
                 <artifactId>neo4j-ogm-test</artifactId>
                 <version>1.0-SNAPSHOT</version>
                 <scope>test</scope>
