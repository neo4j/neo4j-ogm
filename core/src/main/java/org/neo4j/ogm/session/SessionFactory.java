--- conflicted
+++ resolved
@@ -21,10 +21,7 @@
 import org.neo4j.ogm.autoindex.AutoIndexManager;
 import org.neo4j.ogm.config.Configuration;
 import org.neo4j.ogm.service.Components;
-<<<<<<< HEAD
-=======
 import org.neo4j.ogm.session.event.EventListener;
->>>>>>> 811cd3ec
 
 /**
  * Used to create {@link Session} instances for interacting with Neo4j.
@@ -39,24 +36,6 @@
 	private final AutoIndexManager autoIndexManager;
 	private final List<EventListener> eventListeners;
 
-<<<<<<< HEAD
-	/**
-	 * Constructs a new {@link SessionFactory} by initialising the object-graph mapping meta-data from the given list of domain
-	 * object packages.
-	 * <p>
-	 * The package names passed to this constructor should not contain wildcards or trailing full stops, for example,
-	 * "org.springframework.data.neo4j.example.domain" would be fine.  The default behaviour is for sub-packages to be scanned
-	 * and you can also specify fully-qualified class names if you want to cherry pick particular classes.
-	 * </p>
-	 * Indexes will also be checked or built if configured.
-	 *
-	 * @param packages The packages to scan for domain objects
-	 */
-	public SessionFactory(String... packages) {
-		this.metaData = new MetaData(packages);
-		this.autoIndexManager = new AutoIndexManager(this.metaData, Components.driver());
-		this.autoIndexManager.build();
-=======
 	private SessionFactory(Configuration configuration, MetaData metaData) {
 		if (configuration != null) {
 			Components.configure(configuration);
@@ -81,7 +60,6 @@
 	 */
 	public SessionFactory(String... packages) {
 		this(null, new MetaData(packages));
->>>>>>> 811cd3ec
 	}
 
 	/**
@@ -95,13 +73,7 @@
 	 * @param classes The classes to load as domain objects
 	 */
 	public SessionFactory(Class... classes) {
-<<<<<<< HEAD
-		this.metaData = new MetaData(classes);
-		this.autoIndexManager = new AutoIndexManager(this.metaData, Components.driver());
-		this.autoIndexManager.build();
-=======
 		this(null, new MetaData(classes));
->>>>>>> 811cd3ec
 	}
 
 	/**
@@ -118,14 +90,7 @@
 	 * @param packages The packages to scan for domain objects
 	 */
 	public SessionFactory(Configuration configuration, String... packages) {
-<<<<<<< HEAD
-		Components.configure(configuration);
-		this.metaData = new MetaData(packages);
-		this.autoIndexManager = new AutoIndexManager(this.metaData, Components.driver());
-		this.autoIndexManager.build();
-=======
 		this(configuration, new MetaData(packages));
->>>>>>> 811cd3ec
 	}
 
 	/**
@@ -140,14 +105,7 @@
 	 * @param classes The classes to load as domain objects
 	 */
 	public SessionFactory(Configuration configuration, Class... classes) {
-<<<<<<< HEAD
-		Components.configure(configuration);
-		this.metaData = new MetaData(classes);
-		this.autoIndexManager = new AutoIndexManager(this.metaData, Components.driver());
-		this.autoIndexManager.build();
-=======
 		this(configuration, new MetaData(classes));
->>>>>>> 811cd3ec
 	}
 
 	/**
@@ -167,9 +125,6 @@
 	 * @return A new {@link Session}
 	 */
 	public Session openSession() {
-<<<<<<< HEAD
-		return new Neo4jSession(metaData, Components.driver());
-=======
 		return new Neo4jSession(metaData, Components.driver(), eventListeners);
 	}
 
@@ -189,7 +144,6 @@
 	 */
 	public void deregister(EventListener eventListener) {
 		eventListeners.remove(eventListener);
->>>>>>> 811cd3ec
 	}
 
 	public void close() {
