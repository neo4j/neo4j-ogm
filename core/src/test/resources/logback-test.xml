<?xml version="1.0" encoding="UTF-8"?>
<!--
  ~ Copyright (c) 2002-2016 "Neo Technology,"
  ~ Network Engine for Objects in Lund AB [http://neotechnology.com]
  ~
  ~ This product is licensed to you under the Apache License, Version 2.0 (the "License").
  ~ You may not use this product except in compliance with the License.
  ~
  ~ This product may include a number of subcomponents with
  ~ separate copyright notices and license terms. Your use of the source
  ~ code for these subcomponents is subject to the terms and
  ~  conditions of the subcomponent's license, as noted in the LICENSE file.
  -->

<configuration>

	<appender name="console" class="ch.qos.logback.core.ConsoleAppender">
		<encoder>
			<pattern>%d %5p %40.40c:%4L - %m%n</pattern>
		</encoder>
	</appender>

<<<<<<< HEAD
  <logger name="org.neo4j.ogm" level="info" />
=======
  <logger name="org.neo4j.ogm" level="warn" />
>>>>>>> 03eb605c


  <root level="warn">
		<appender-ref ref="console" />
	</root>

</configuration><|MERGE_RESOLUTION|>--- conflicted
+++ resolved
@@ -20,12 +20,7 @@
 		</encoder>
 	</appender>
 
-<<<<<<< HEAD
   <logger name="org.neo4j.ogm" level="info" />
-=======
-  <logger name="org.neo4j.ogm" level="warn" />
->>>>>>> 03eb605c
-
 
   <root level="warn">
 		<appender-ref ref="console" />
