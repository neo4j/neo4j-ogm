--- conflicted
+++ resolved
@@ -12,12 +12,9 @@
 o Fix creation of relationship entities with identical properties
 o Add @Id to relationship entities
 o Remove requirement to have graph id in entities
-<<<<<<< HEAD
 o Execute @PostLoad method after fully hydrating all entities, fixes #403
 o Fix execution of @PostLoad method when entities are loaded via session.query()
-=======
 o Fix duplicate nodes for Session.save(Iterable<T>)
->>>>>>> e7489c02
 
 3.0.0-RC1
 o Add verifyConnection configuration property for bolt and http driver
