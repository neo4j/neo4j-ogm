--- conflicted
+++ resolved
@@ -13,11 +13,8 @@
  */
 package org.neo4j.ogm.session.delegates;
 
-<<<<<<< HEAD
-import org.neo4j.ogm.cypher.query.RowModelQuery;
-=======
->>>>>>> dafcc527
-import org.neo4j.ogm.cypher.statement.ParameterisedStatement;
+import org.neo4j.ogm.cypher.query.RowModelRequest;
+import org.neo4j.ogm.cypher.statement.Statement;
 import org.neo4j.ogm.entityaccess.FieldWriter;
 import org.neo4j.ogm.metadata.info.ClassInfo;
 import org.neo4j.ogm.session.Capability;
@@ -27,14 +24,6 @@
 import org.neo4j.ogm.session.request.strategy.DeleteStatements;
 import org.neo4j.ogm.session.response.Response;
 import org.neo4j.ogm.session.response.model.RowModel;
-
-import java.lang.reflect.Field;
-import java.util.Arrays;
-import java.util.List;
-
-import java.lang.reflect.Field;
-import java.util.Arrays;
-import java.util.List;
 
 import java.lang.reflect.Field;
 import java.util.Arrays;
@@ -81,14 +70,9 @@
                 Field identityField = classInfo.getField(classInfo.identityField());
                 Long identity = (Long) FieldWriter.read(identityField, object);
                 if (identity != null) {
-                    ParameterisedStatement request = getDeleteStatementsBasedOnType(object.getClass()).delete(identity);
-                    session.ensureTransaction();
-<<<<<<< HEAD
-                    RowModelQuery query = new RowModelQuery(request.getStatement(), request.getParameters());
+                    Statement request = getDeleteStatementsBasedOnType(object.getClass()).delete(identity);
+                    RowModelRequest query = new RowModelRequest(request.getStatement(), request.getParameters());
                     try (Response<RowModel> response = session.requestHandler().execute(query)) {
-=======
-                    try (Neo4jResponse<String> response = session.requestHandler().execute(request)) {
->>>>>>> dafcc527
                         session.context().clear(object);
                     }
                 }
@@ -102,14 +86,9 @@
     public <T> void deleteAll(Class<T> type) {
         ClassInfo classInfo = session.metaData().classInfo(type.getName());
         if (classInfo != null) {
-            ParameterisedStatement request = getDeleteStatementsBasedOnType(type).deleteByType(session.entityType(classInfo.name()));
-            session.ensureTransaction();
-<<<<<<< HEAD
-            RowModelQuery query = new RowModelQuery(request.getStatement(), request.getParameters());
+            Statement request = getDeleteStatementsBasedOnType(type).deleteByType(session.entityType(classInfo.name()));
+            RowModelRequest query = new RowModelRequest(request.getStatement(), request.getParameters());
             try (Response<RowModel> response = session.requestHandler().execute(query)) {
-=======
-            try (Neo4jResponse<String> response = session.requestHandler().execute(request)) {
->>>>>>> dafcc527
                 session.context().clear(type);
             }
         } else {
@@ -120,14 +99,9 @@
 
     @Override
     public void purgeDatabase() {
-        session.ensureTransaction();
-<<<<<<< HEAD
-        ParameterisedStatement stmt = new DeleteNodeStatements().purge();
-        RowModelQuery query = new RowModelQuery(stmt.getStatement(), stmt.getParameters());
+        Statement stmt = new DeleteNodeStatements().purge();
+        RowModelRequest query = new RowModelRequest(stmt.getStatement(), stmt.getParameters());
         session.requestHandler().execute(query).close();
-=======
-        session.requestHandler().execute(new DeleteNodeStatements().purge()).close();
->>>>>>> dafcc527
         session.context().clear();
     }
 
