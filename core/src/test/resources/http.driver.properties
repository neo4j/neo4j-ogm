#
# Copyright (c) 2002-2016 "Neo Technology,"
# Network Engine for Objects in Lund AB [http://neotechnology.com]
#
# This product is licensed to you under the Apache License, Version 2.0 (the "License").
# You may not use this product except in compliance with the License.
#
# This product may include a number of subcomponents with
# separate copyright notices and license terms. Your use of the source
# code for these subcomponents is subject to the terms and
#  conditions of the subcomponent's license, as noted in the LICENSE file.
#
<<<<<<< HEAD
neo4j.version=${neo4}
=======
neo4j.version=${neo4j}
>>>>>>> c071b03b
driver=org.neo4j.ogm.drivers.http.driver.HttpDriver
URI=http://neo4j:password@localhost:7474<|MERGE_RESOLUTION|>--- conflicted
+++ resolved
@@ -10,10 +10,6 @@
 # code for these subcomponents is subject to the terms and
 #  conditions of the subcomponent's license, as noted in the LICENSE file.
 #
-<<<<<<< HEAD
-neo4j.version=${neo4}
-=======
 neo4j.version=${neo4j}
->>>>>>> c071b03b
 driver=org.neo4j.ogm.drivers.http.driver.HttpDriver
 URI=http://neo4j:password@localhost:7474