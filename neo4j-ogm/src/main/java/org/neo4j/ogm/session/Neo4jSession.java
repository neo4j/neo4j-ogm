package org.neo4j.ogm.session;

import com.fasterxml.jackson.databind.ObjectMapper;
import org.apache.http.impl.client.CloseableHttpClient;
import org.neo4j.ogm.cypher.compiler.CypherContext;
import org.neo4j.ogm.cypher.query.GraphModelQuery;
import org.neo4j.ogm.cypher.query.RowModelQuery;
import org.neo4j.ogm.cypher.statement.ParameterisedStatement;
import org.neo4j.ogm.entityaccess.FieldWriter;
import org.neo4j.ogm.mapper.EntityGraphMapper;
import org.neo4j.ogm.mapper.MappingContext;
import org.neo4j.ogm.metadata.MetaData;
import org.neo4j.ogm.metadata.info.ClassInfo;
import org.neo4j.ogm.model.GraphModel;
import org.neo4j.ogm.model.NodeModel;
import org.neo4j.ogm.model.Property;
import org.neo4j.ogm.session.request.DefaultRequest;
import org.neo4j.ogm.session.request.Neo4jRequest;
import org.neo4j.ogm.session.request.RequestHandler;
import org.neo4j.ogm.session.request.SessionRequestHandler;
import org.neo4j.ogm.session.request.strategy.DeleteStatements;
import org.neo4j.ogm.session.request.strategy.VariableDepthQuery;
import org.neo4j.ogm.session.response.Neo4jResponse;
import org.neo4j.ogm.session.response.ResponseHandler;
import org.neo4j.ogm.session.response.SessionResponseHandler;
import org.neo4j.ogm.session.result.RowModel;
import org.neo4j.ogm.session.transaction.SimpleTransaction;
import org.neo4j.ogm.session.transaction.Transaction;
import org.neo4j.ogm.session.transaction.TransactionManager;
import org.slf4j.Logger;
import org.slf4j.LoggerFactory;

import java.lang.reflect.Field;
<<<<<<< HEAD
import java.lang.reflect.ParameterizedType;
import java.lang.reflect.Type;
import java.util.ArrayList;
import java.util.Arrays;
import java.util.Collection;
import java.util.HashMap;
import java.util.HashSet;
import java.util.Iterator;
import java.util.List;
import java.util.Map;
import java.util.Set;
=======
import java.util.*;
>>>>>>> 461b6809
import java.util.regex.Matcher;
import java.util.regex.Pattern;

public class Neo4jSession implements Session {

    private final Logger logger = LoggerFactory.getLogger(Neo4jSession.class);

    private final MetaData metaData;
    private final MappingContext mappingContext;
    private final ObjectMapper mapper;
    private final String autoCommitUrl;
    private final TransactionManager txManager;

    private Neo4jRequest<String> request;

    private static final Pattern WRITE_CYPHER_KEYWORDS = Pattern.compile("\\b(CREATE|MERGE|SET|DELETE|REMOVE)\\b");

    public Neo4jSession(MetaData metaData, String url, CloseableHttpClient client, ObjectMapper mapper) {
        this.metaData = metaData;
        this.mapper = mapper;
        this.mappingContext = new MappingContext(metaData);
        this.txManager = new TransactionManager(client, url);
        this.autoCommitUrl = autoCommit(url);
        this.request = new DefaultRequest(client);
    }

    public void setRequest(Neo4jRequest<String> neo4jRequest) {
        this.request=neo4jRequest;
    }

    private RequestHandler getRequestHandler() {
        return new SessionRequestHandler(mapper, request);
    }

    private ResponseHandler getResponseHandler() {
        return new SessionResponseHandler(metaData, mappingContext);
    }

    @Override
    public <T> T load(Class<T> type, Long id) {
        return load(type, id, 0);
    }

    @Override
    public <T> T load(Class<T> type, Long id, int depth) {
        String url = getOrCreateTransaction().url();
        GraphModelQuery qry = new VariableDepthQuery().findOne(id, depth);
        try (Neo4jResponse<GraphModel> response = getRequestHandler().execute(qry, url)) {
            return getResponseHandler().loadById(type, response, id);
        }
    }

    @Override
    public <T> Collection<T> loadAll(Class<T> type, Collection<Long> ids) {
        return loadAll(type, ids, 1);
    }

    @Override
    public <T> Collection<T> loadAll(Class<T> type, Collection<Long> ids, int depth) {
        String url = getOrCreateTransaction().url();
        GraphModelQuery qry = new VariableDepthQuery().findAll(ids, depth);
        try (Neo4jResponse<GraphModel> response = getRequestHandler().execute(qry, url)) {
            return getResponseHandler().loadAll(type, response);
        }
    }

    @Override
    public <T> Collection<T> loadAll(Class<T> type) {
        return loadAll(type, 1);
    }

    @Override
    public <T> Collection<T> loadAll(Class<T> type, int depth) {
        ClassInfo classInfo = metaData.classInfo(type.getName());
        String url = getOrCreateTransaction().url();
        GraphModelQuery qry = new VariableDepthQuery().findByLabel(classInfo.label(), depth);
        try (Neo4jResponse<GraphModel> response = getRequestHandler().execute(qry, url)) {
            return getResponseHandler().loadAll(type, response);
        }
    }

    @Override
    public <T> Collection<T> loadAll(Collection<T> objects) {
        return loadAll(objects, 1);
    }

    @Override
    public <T> Collection<T> loadAll(Collection<T> objects, int depth) {

        if (objects == null || objects.isEmpty()) {
            return objects;
        }

        Set<Long> ids = new HashSet<>();
        Class type = objects.iterator().next().getClass();
        ClassInfo classInfo = metaData.classInfo(type.getName());
        Field identityField = classInfo.getField(classInfo.identityField());
        for (Object o: objects) {
            ids.add((Long) FieldWriter.read(identityField, o));
        }
        return loadAll(type, ids, depth);
    }

    @Override
    public <T> Collection<T> loadByProperty(Class<T> type, Property<String, Object> property) {
        return loadByProperty(type, property, 1);
    }

    @Override
    public <T> Collection<T> loadByProperty(Class<T> type, Property<String, Object> property, int depth) {
        ClassInfo classInfo = metaData.classInfo(type.getName());
        String url = getOrCreateTransaction().url();
        GraphModelQuery qry = new VariableDepthQuery().findByProperty(classInfo.label(), property, depth);
        try (Neo4jResponse<GraphModel> response = getRequestHandler().execute(qry, url)) {
            return getResponseHandler().loadByProperty(type, response, property);
        }
    }

    @Override
    public Transaction beginTransaction() {

        logger.info("beginTransaction() being called on thread: " + Thread.currentThread().getId());
        logger.info("Neo4jSession identity: " + this);

        Transaction tx = txManager.openTransaction(mappingContext);

        logger.info("Obtained new transaction: " + tx.url() + ", tx id: " + tx);
        return tx;
    }


    @Override
    public <T> T queryForObject(Class<T> type, String cypher, Map<String, Object> parameters)
    {
        Iterable<T> results = query(type, cypher, parameters);

        int resultSize = size(results);

        if (resultSize < 1 ) {
            return null;
        }

        if (resultSize < 1) {
            throw new RuntimeException("Found more than 1 result");
        }

        return results.iterator().next();
    }

    private static int size(Iterable<?> iterable) {
        return (iterable instanceof Collection)
                       ? ((Collection<?>) iterable).size()
                       : size(iterable.iterator());
    }

    private static int size(Iterator<?> iterator) {
        int count = 0;
        while (iterator.hasNext()) {
            iterator.next();
            count++;
        }
        return count;
    }

    @Override
    public Iterable<Map<String, Object>> query(String cypher, Map<String, Object> parameters)
    {
        Matcher matcher = WRITE_CYPHER_KEYWORDS.matcher(cypher.toUpperCase());

        if (matcher.find()) {
            throw new RuntimeException("query() only allows read only cypher. To make modifications use execute()");
        }

        String url = getOrCreateTransaction().url();
        RowModelQuery qry = new RowModelQuery(cypher, parameters);
        try (Neo4jResponse<RowModel> response = getRequestHandler().execute(qry, url)) {

            String[] variables = response.columns();

            List<Map<String, Object>> result = new ArrayList<>();
            RowModel rowModel;

            while ((rowModel = response.next()) != null) {
                Object[] results = rowModel.getValues();
                Map<String, Object> element = new HashMap<>();
                for (int i = 0; i < variables.length; i++) {
                    element.put(variables[i], results[i]);
                }
                result.add(element);
            }

            return result;
        }
    }


    @Override
    public <T> Iterable<T> query(Class<T> type, String cypher, Map<String, Object> parameters)
    {
        Matcher matcher = WRITE_CYPHER_KEYWORDS.matcher(cypher.toUpperCase());

        if (matcher.find()) {
            throw new RuntimeException("query() only allows read only cypher. To make modifications use execute()");
        }

        String url = getOrCreateTransaction().url();

        // FIXME: doesn't handle Collection<S> or S[] where S is a domain object
        if (metaData.classInfo(type.getSimpleName()) != null) {
            GraphModelQuery qry = new GraphModelQuery(cypher, parameters);
            try (Neo4jResponse<GraphModel> response = getRequestHandler().execute(qry, url)) {
                return getResponseHandler().loadAll(type, response);
            }
        }
        else {
            // FIXME: doesn't handle Collection<S> or S[] where S is not a domain object
            RowModelQuery qry = new RowModelQuery(cypher, parameters);
            try (Neo4jResponse<RowModel> response = getRequestHandler().execute(qry, url)) {

                String[] variables = response.columns();

                if (variables.length > 1) {
                    throw new RuntimeException("Scalar response queries must only return one column.");
                }

                Collection<T> result = new ArrayList<>();
                RowModel rowModel;
                while ((rowModel = response.next()) != null) {
//                    Map<String, Object> rowMap = new HashMap<>();
                    Object[] results = rowModel.getValues();
                    for (int i = 0; i < variables.length; i++) {
//                        rowMap.put(variables[i], results[i]);
                        result.add((T)results[i]);
                    }
//                    result.add((T)rowMap);
                }

                return result;
            }
        }
    }


    @Override
    public void execute(String cypher, Map<String, Object> parameters)
    {
        String url  = getOrCreateTransaction().url();
        // NOTE: No need to check if domain objects are parameters and flatten them to json as this is done
        // for us using the existing execute() method.
        RowModelQuery qry = new RowModelQuery(cypher, parameters);
        getRequestHandler().execute(qry, url).close();
    }


    @Override
    public void execute(String statement) {
        ParameterisedStatement parameterisedStatement = new ParameterisedStatement(statement, Utils.map());
        String url = getOrCreateTransaction().url();
        getRequestHandler().execute(parameterisedStatement, url).close();
    }

    @Override
    public void purge() {
        String url = getOrCreateTransaction().url();
        getRequestHandler().execute(new DeleteStatements().purge(), url).close();
        mappingContext.clear();
    }

    @Override
    public <T> void save(T object) {
        if (object.getClass().isArray() || Iterable.class.isAssignableFrom(object.getClass())) {
            saveAll(object, -1);
        } else {
            save(object, -1); // default : full tree of changed objects
        }
    }

    private <T> void saveAll(T object, int depth) {
        List<T> list;
        if (object.getClass().isArray()) {
            list = Arrays.asList(object);
        } else {
            list = (List<T>) object;
        }
        for (T element : list) {
            save(element, depth);
        }
    }

    private <T> void deleteAll(T object) {
        List<T> list;
        if (object.getClass().isArray()) {
            list = Arrays.asList(object);
        } else {
            list = (List<T>) object;
        }
        for (T element : list) {
            delete(element);
        }
    }

    @Override
    public <T> void save(T object, int depth) {
        if (object.getClass().isArray() || Iterable.class.isAssignableFrom(object.getClass())) {
            saveAll(object, depth);
        } else {
            ClassInfo classInfo = metaData.classInfo(object);
            if (classInfo != null) {
                Transaction tx = getOrCreateTransaction();
                CypherContext context = new EntityGraphMapper(metaData, mappingContext).map(object, depth);
                try (Neo4jResponse<String> response = getRequestHandler().execute(context.getStatements(), tx.url())) {
                    getResponseHandler().updateObjects(context, response, mapper);
                    tx.append(context);
                }
//                catch (Exception e) {
//                    throw new RuntimeException(e);
//                }
            } else {
                logger.info(object.getClass().getName() + " is not an instance of a persistable class");
            }
        }
    }

    @Override
    public <T> void delete(T object) {
        if (object.getClass().isArray() || Iterable.class.isAssignableFrom(object.getClass())) {
            deleteAll(object);
        } else {
            ClassInfo classInfo = metaData.classInfo(object);
            if (classInfo != null) {
                Field identityField = classInfo.getField(classInfo.identityField());
                Long identity = (Long) FieldWriter.read(identityField, object);
                if (identity != null) {
                    String url = getOrCreateTransaction().url();
                    ParameterisedStatement request = new DeleteStatements().delete(identity);
                    try (Neo4jResponse<String> response = getRequestHandler().execute(request, url)) {
                        // nothing to process on the response - looks a bit odd.
                        // should be done on commit?? when do these objects disappear?
                        mappingContext.deregister(object, identity);
                        // maybe should also remove relationships associated with this object, but won't matter if not;
                    }
                }
            } else {
                logger.info(object.getClass().getName() + " is not an instance of a persistable class");
            }
        }
    }

    @Override
    public <T> void deleteAll(Class<T> type) {
        ClassInfo classInfo = metaData.classInfo(type.getName());
        if (classInfo != null) {
            String url = getOrCreateTransaction().url();
            ParameterisedStatement request = new DeleteStatements().deleteByLabel(classInfo.label());
            try (Neo4jResponse<String> response = getRequestHandler().execute(request, url)) {
                // should be done on commit.
                mappingContext.getAll(type).clear();
                mappingContext.mappedRelationships().clear(); // not the real deal
            }
        } else {
            logger.info(type.getName() + " is not a persistable class");
        }
    }

    private static String autoCommit(String url) {
        if (url == null) return url;
        if (!url.endsWith("/")) url = url + "/";
        return url + "db/data/transaction/commit";
    }

    private Transaction getOrCreateTransaction() {

        logger.info("getOrCreateTransaction() being called on thread: " + Thread.currentThread().getId());
        logger.info("Session identity: " + this);

        Transaction tx = txManager.getCurrentTransaction();
        if (tx == null
                || tx.status().equals(Transaction.Status.CLOSED)
                || tx.status().equals(Transaction.Status.COMMITTED)
                || tx.status().equals(Transaction.Status.ROLLEDBACK)) {
            logger.info("There is no existing transaction, creating a transient one");
            return new SimpleTransaction(mappingContext, autoCommitUrl);
        }

        logger.info("Current transaction: " + tx.url() + ", tx id: " + tx);
        return tx;

    }


//    @Override
//    public <T> Query<T> createQuery(final T type, final String cypher, final Map<String, Object> parameters) {
//
//        return new Query<T>() {
//
//            private Neo4jResponse<T> response;
//
//            @Override
//            public Query<T> execute() {
//                ParameterisedStatement statement = new ParameterisedStatement(cypher, parameters);
//                Transaction tx = getOrCreateTransaction();
//                Neo4jResponse<String> jsonResponse = getRequestHandler().execute(statement, tx.url());
//                //response = new GraphModelResponse(jsonResponse, mapper);
//                return this;
//            }
//
//            @Override
//            public T next() {
//                return response.next();
//            }
//
//            @Override
//            public void close() throws Exception {
//                response.close();
//            }
//        };
//    }
}<|MERGE_RESOLUTION|>--- conflicted
+++ resolved
@@ -31,9 +31,6 @@
 import org.slf4j.LoggerFactory;
 
 import java.lang.reflect.Field;
-<<<<<<< HEAD
-import java.lang.reflect.ParameterizedType;
-import java.lang.reflect.Type;
 import java.util.ArrayList;
 import java.util.Arrays;
 import java.util.Collection;
@@ -43,9 +40,6 @@
 import java.util.List;
 import java.util.Map;
 import java.util.Set;
-=======
-import java.util.*;
->>>>>>> 461b6809
 import java.util.regex.Matcher;
 import java.util.regex.Pattern;
 
@@ -195,12 +189,14 @@
         return results.iterator().next();
     }
 
+    // TODO: Move to a Util class.
     private static int size(Iterable<?> iterable) {
         return (iterable instanceof Collection)
                        ? ((Collection<?>) iterable).size()
                        : size(iterable.iterator());
     }
 
+    // TODO: Move to a Util class.
     private static int size(Iterator<?> iterator) {
         int count = 0;
         while (iterator.hasNext()) {
@@ -253,7 +249,6 @@
 
         String url = getOrCreateTransaction().url();
 
-        // FIXME: doesn't handle Collection<S> or S[] where S is a domain object
         if (metaData.classInfo(type.getSimpleName()) != null) {
             GraphModelQuery qry = new GraphModelQuery(cypher, parameters);
             try (Neo4jResponse<GraphModel> response = getRequestHandler().execute(qry, url)) {
@@ -261,7 +256,6 @@
             }
         }
         else {
-            // FIXME: doesn't handle Collection<S> or S[] where S is not a domain object
             RowModelQuery qry = new RowModelQuery(cypher, parameters);
             try (Neo4jResponse<RowModel> response = getRequestHandler().execute(qry, url)) {
 
@@ -274,13 +268,10 @@
                 Collection<T> result = new ArrayList<>();
                 RowModel rowModel;
                 while ((rowModel = response.next()) != null) {
-//                    Map<String, Object> rowMap = new HashMap<>();
                     Object[] results = rowModel.getValues();
                     for (int i = 0; i < variables.length; i++) {
-//                        rowMap.put(variables[i], results[i]);
                         result.add((T)results[i]);
                     }
-//                    result.add((T)rowMap);
                 }
 
                 return result;
