--- conflicted
+++ resolved
@@ -16,13 +16,8 @@
 
 import org.neo4j.ogm.MetaData;
 import org.neo4j.ogm.config.Configuration;
-<<<<<<< HEAD
-import org.neo4j.ogm.index.IndexManager;
-import org.neo4j.ogm.service.Components;
-=======
 import org.neo4j.ogm.service.Components;
 import org.neo4j.ogm.autoindex.AutoIndexManager;
->>>>>>> 03dcf481
 
 /**
  * Used to create {@link Session} instances for interacting with Neo4j.
@@ -34,11 +29,7 @@
 public class SessionFactory {
 
     private final MetaData metaData;
-<<<<<<< HEAD
-    private final IndexManager indexManager;
-=======
 	private final AutoIndexManager autoIndexManager;
->>>>>>> 03dcf481
 
     /**
      * Constructs a new {@link SessionFactory} by initialising the object-graph mapping meta-data from the given list of domain
@@ -54,9 +45,8 @@
      */
     public SessionFactory(String... packages) {
         this.metaData = new MetaData(packages);
-<<<<<<< HEAD
-        this.indexManager = new IndexManager(this.metaData, Components.driver());
-        this.indexManager.build();
+		this.autoIndexManager = new AutoIndexManager(this.metaData, Components.driver());
+		this.autoIndexManager.build();
     }
 
     /**
@@ -71,12 +61,8 @@
      */
     public SessionFactory(Class... classes) {
         this.metaData = new MetaData(classes);
-        this.indexManager = new IndexManager(this.metaData, Components.driver());
-        this.indexManager.build();
-=======
-		this.autoIndexManager = new AutoIndexManager(this.metaData, Components.driver());
-		this.autoIndexManager.build();
->>>>>>> 03dcf481
+        this.autoIndexManager = new AutoIndexManager(this.metaData, Components.driver());
+        this.autoIndexManager.build();
     }
 
     /**
@@ -95,9 +81,8 @@
     public SessionFactory(Configuration configuration, String... packages) {
         Components.configure(configuration);
         this.metaData = new MetaData(packages);
-<<<<<<< HEAD
-        this.indexManager = new IndexManager(this.metaData, Components.driver());
-        this.indexManager.build();
+        this.autoIndexManager = new AutoIndexManager(this.metaData, Components.driver());
+        this.autoIndexManager.build();
     }
 
     /**
@@ -114,12 +99,8 @@
     public SessionFactory(Configuration configuration, Class... classes) {
         Components.configure(configuration);
         this.metaData = new MetaData(classes);
-        this.indexManager = new IndexManager(this.metaData, Components.driver());
-        this.indexManager.build();
-=======
-		this.autoIndexManager = new AutoIndexManager(this.metaData, Components.driver());
-		this.autoIndexManager.build();
->>>>>>> 03dcf481
+        this.autoIndexManager = new AutoIndexManager(this.metaData, Components.driver());
+        this.autoIndexManager.build();
     }
 
     /**
