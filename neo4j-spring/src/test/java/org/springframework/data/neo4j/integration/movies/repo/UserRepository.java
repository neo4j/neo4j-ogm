package org.springframework.data.neo4j.integration.movies.repo;

import org.springframework.data.neo4j.annotation.Query;
import org.springframework.data.neo4j.integration.movies.domain.User;
import org.springframework.data.neo4j.repository.GraphRepository;
import org.springframework.stereotype.Repository;

import java.util.Collection;
import java.util.List;
import java.util.Map;

@Repository
public interface UserRepository extends GraphRepository<User> {

<<<<<<< HEAD
    Collection<User> findUsersByName(String name);
=======
    Collection<User> findByName(String name);
>>>>>>> 461b6809

    @Query("MATCH (user:User) RETURN COUNT(user)")
    int findTotalUsers();

<<<<<<< HEAD
    @Query("MATCH (user:User) RETURN user.id")
    List<Integer> getUserIds();

    @Query("MATCH (user:User) RETURN user")
    List<User> getUsers();

    @Query("MATCH (user:User) RETURN user.name, user.id")
    Iterable<Map<String,Object>> getUsersAsProperties();
=======
    @Query("MATCH (user:User) RETURN user")
    Collection<User> getAllUsers();

    @Query("MATCH (m:Movie)<-[:ACTED_IN]-(a:User) RETURN m.title as movie, collect(a.name) as cast")
    List<Map<String, Object>> getGraph();
>>>>>>> 461b6809
}<|MERGE_RESOLUTION|>--- conflicted
+++ resolved
@@ -12,29 +12,20 @@
 @Repository
 public interface UserRepository extends GraphRepository<User> {
 
-<<<<<<< HEAD
-    Collection<User> findUsersByName(String name);
-=======
     Collection<User> findByName(String name);
->>>>>>> 461b6809
 
     @Query("MATCH (user:User) RETURN COUNT(user)")
     int findTotalUsers();
 
-<<<<<<< HEAD
     @Query("MATCH (user:User) RETURN user.id")
     List<Integer> getUserIds();
 
-    @Query("MATCH (user:User) RETURN user")
-    List<User> getUsers();
-
     @Query("MATCH (user:User) RETURN user.name, user.id")
     Iterable<Map<String,Object>> getUsersAsProperties();
-=======
+
     @Query("MATCH (user:User) RETURN user")
     Collection<User> getAllUsers();
 
     @Query("MATCH (m:Movie)<-[:ACTED_IN]-(a:User) RETURN m.title as movie, collect(a.name) as cast")
     List<Map<String, Object>> getGraph();
->>>>>>> 461b6809
 }