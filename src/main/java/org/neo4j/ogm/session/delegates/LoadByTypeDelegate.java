/*
 * Copyright (c) 2002-2015 "Neo Technology,"
 * Network Engine for Objects in Lund AB [http://neotechnology.com]
 *
 * This product is licensed to you under the Apache License, Version 2.0 (the "License").
 * You may not use this product except in compliance with the License.
 *
 * This product may include a number of subcomponents with
 * separate copyright notices and license terms. Your use of the source
 * code for these subcomponents is subject to the terms and
 * conditions of the subcomponent's license, as noted in the LICENSE file.
 *
 */
package org.neo4j.ogm.session.delegates;

import org.neo4j.ogm.annotation.EndNode;
import org.neo4j.ogm.annotation.Property;
import org.neo4j.ogm.annotation.Relationship;
import org.neo4j.ogm.annotation.StartNode;
import org.neo4j.ogm.cypher.Filter;
import org.neo4j.ogm.cypher.Filters;
import org.neo4j.ogm.cypher.query.*;
import org.neo4j.ogm.metadata.RelationshipUtils;
import org.neo4j.ogm.metadata.info.AnnotationInfo;
import org.neo4j.ogm.metadata.info.ClassInfo;
import org.neo4j.ogm.metadata.info.FieldInfo;
import org.neo4j.ogm.session.response.model.GraphModel;
import org.neo4j.ogm.session.Capability;
import org.neo4j.ogm.session.Neo4jSession;
import org.neo4j.ogm.session.request.strategy.QueryStatements;
import org.neo4j.ogm.session.response.Response;
import org.neo4j.ogm.session.response.model.GraphRowModel;

import java.util.Collection;

/**
 * @author Vince Bickers
 * @author Luanne Misquitta
 */
public class LoadByTypeDelegate implements Capability.LoadByType {

    private final Neo4jSession session;

    public LoadByTypeDelegate(Neo4jSession session) {
        this.session = session;
    }

    @Override
    public <T> Collection<T> loadAll(Class<T> type, Filters filters, SortOrder sortOrder, Pagination pagination, int depth) {

        session.ensureTransaction();
        String entityType = session.entityType(type.getName());
        QueryStatements queryStatements = session.queryStatementsFor(type);

        // all this business about selecting which type of model/response to handle is horribly hacky
        // it should be possible for the response handler to select based on the model implementation
        // and we should have a single method loadAll(...). Filters should not be a special case
        // though they are at the moment because of the problems with "graph" response format.
        if (filters.isEmpty()) {

            Query qry = queryStatements.findByType(entityType, depth)
                    .setSortOrder(sortOrder)
                    .setPagination(pagination);

<<<<<<< HEAD
            try (Response<GraphModel> response = session.requestHandler().execute((GraphModelQuery) qry)) {
=======
            try (Neo4jResponse<GraphModel> response = session.requestHandler().execute((GraphModelQuery) qry)) {
>>>>>>> dafcc527
                return session.responseHandler().loadAll(type, response);
            }
        } else {

            filters = resolvePropertyAnnotations(type, filters);

            Query qry = queryStatements.findByProperties(entityType, filters, depth)
                    .setSortOrder(sortOrder)
                    .setPagination(pagination);

            if (depth != 0) {
<<<<<<< HEAD
                try (Response<GraphRowModel> response = session.requestHandler().execute((GraphRowModelQuery) qry)) {
                    return session.responseHandler().loadByProperty(type, response);
                }
            } else {
                try (Response<GraphModel> response = session.requestHandler().execute((GraphModelQuery) qry)) {
=======
                try (Neo4jResponse<GraphRowModel> response = session.requestHandler().execute((GraphRowModelQuery) qry)) {
                    return session.responseHandler().loadByProperty(type, response);
                }
            } else {
                try (Neo4jResponse<GraphModel> response = session.requestHandler().execute((GraphModelQuery) qry)) {
>>>>>>> dafcc527
                    return session.responseHandler().loadAll(type, response);
                }
            }
        }
    }


    @Override
    public <T> Collection<T> loadAll(Class<T> type) {
        return loadAll(type, new Filters(), new SortOrder(), null, 1);
    }

    @Override
    public <T> Collection<T> loadAll(Class<T> type, int depth) {
        return loadAll(type, new Filters(), new SortOrder(), null, depth);
    }

    @Override
    public <T> Collection<T> loadAll(Class<T> type, Filter filter) {
        return loadAll(type, new Filters().add(filter), new SortOrder(), null, 1);
    }

    @Override
    public <T> Collection<T> loadAll(Class<T> type, Filter filter, int depth) {
        return loadAll(type, new Filters().add(filter), new SortOrder(), null, depth);
    }

    @Override
    public <T> Collection<T> loadAll(Class<T> type, Filter filter, SortOrder sortOrder) {
        return loadAll(type, new Filters().add(filter), sortOrder, null, 1);
    }

    @Override
    public <T> Collection<T> loadAll(Class<T> type, Filter filter, SortOrder sortOrder, int depth) {
        return loadAll(type, new Filters().add(filter), sortOrder, null, depth);
    }

    @Override
    public <T> Collection<T> loadAll(Class<T> type, Filter filter, Pagination pagination) {
        return loadAll(type, new Filters().add(filter), new SortOrder(), pagination, 1);
    }

    @Override
    public <T> Collection<T> loadAll(Class<T> type, Filter filter, Pagination pagination, int depth) {
        return loadAll(type, new Filters().add(filter), new SortOrder(), pagination, depth);
    }

    @Override
    public <T> Collection<T> loadAll(Class<T> type, Filter filter, SortOrder sortOrder, Pagination pagination) {
        return loadAll(type, new Filters().add(filter), sortOrder, pagination, 1);
    }

    @Override
    public <T> Collection<T> loadAll(Class<T> type, Filter filter, SortOrder sortOrder, Pagination pagination, int depth) {
        return loadAll(type, new Filters().add(filter), sortOrder, pagination, depth);
    }

    @Override
    public <T> Collection<T> loadAll(Class<T> type, Filters filters) {
        return loadAll(type, filters, new SortOrder(), null, 1);
    }

    @Override
    public <T> Collection<T> loadAll(Class<T> type, Filters filters, int depth) {
        return loadAll(type, filters, new SortOrder(), null, depth);
    }

    @Override
    public <T> Collection<T> loadAll(Class<T> type, Filters filters, SortOrder sortOrder) {
        return loadAll(type, filters, sortOrder, null, 1);
    }

    @Override
    public <T> Collection<T> loadAll(Class<T> type, Filters filters, SortOrder sortOrder, int depth) {
        return loadAll(type, filters, sortOrder, null, depth);
    }

    @Override
    public <T> Collection<T> loadAll(Class<T> type, Filters filters, Pagination pagination) {
        return loadAll(type, filters, new SortOrder(), pagination, 1);
    }

    @Override
    public <T> Collection<T> loadAll(Class<T> type, Filters filters, Pagination pagination, int depth) {
        return loadAll(type, filters, new SortOrder(), pagination, depth);
    }

    @Override
    public <T> Collection<T> loadAll(Class<T> type, Filters filters, SortOrder sortOrder, Pagination pagination) {
        return loadAll(type, filters, sortOrder, pagination, 1);
    }

    public <T> Collection<T> loadAll(Class<T> type, SortOrder sortOrder) {
       return loadAll(type, new Filters(), sortOrder, null, 1);
    }

    @Override
    public <T> Collection<T> loadAll(Class<T> type, SortOrder sortOrder, int depth) {
        return loadAll(type, new Filters(), sortOrder, null, depth);
    }

    @Override
    public <T> Collection<T> loadAll(Class<T> type, Pagination paging) {
        return loadAll(type, new Filters(), new SortOrder(), paging, 1);
    }

    @Override
    public <T> Collection<T> loadAll(Class<T> type, Pagination paging, int depth) {
        return loadAll(type, new Filters(), new SortOrder(), paging, depth);
    }

    @Override
    public <T> Collection<T> loadAll(Class<T> type, SortOrder sortOrder, Pagination pagination) {
        return loadAll(type, new Filters(), sortOrder, pagination, 1);
    }

    @Override
    public <T> Collection<T> loadAll(Class<T> type, SortOrder sortOrder, Pagination pagination, int depth) {
        return loadAll(type, new Filters(), sortOrder, pagination, depth);
    }

    private Filters resolvePropertyAnnotations(Class entityType, Filters filters) {
        for(Filter filter : filters) {
            if(filter.getOwnerEntityType() == null) {
                filter.setOwnerEntityType(entityType);
            }
            filter.setPropertyName(resolvePropertyName(filter.getOwnerEntityType(), filter.getPropertyName()));
            if(filter.isNested()) {
                resolveRelationshipType(filter);
                ClassInfo nestedClassInfo = session.metaData().classInfo(filter.getNestedPropertyType().getName());
                filter.setNestedEntityTypeLabel(session.entityType(nestedClassInfo.name()));
                if(session.metaData().isRelationshipEntity(nestedClassInfo.name())) {
                    filter.setNestedRelationshipEntity(true);
                }
            }
        }
        return filters;
    }

    private String resolvePropertyName(Class entityType, String propertyName) {
        ClassInfo classInfo = session.metaData().classInfo(entityType.getName());
        FieldInfo fieldInfo = classInfo.propertyFieldByName(propertyName);
        if (fieldInfo != null && fieldInfo.getAnnotations() != null) {
            AnnotationInfo annotation = fieldInfo.getAnnotations().get(Property.CLASS);
            if (annotation != null) {
                return annotation.get(Property.NAME, propertyName);
            }
        }
        return propertyName;
    }

    private void resolveRelationshipType(Filter parameter) {
        ClassInfo classInfo = session.metaData().classInfo(parameter.getOwnerEntityType().getName());
        FieldInfo fieldInfo = classInfo.relationshipFieldByName(parameter.getNestedPropertyName());

        String defaultRelationshipType = RelationshipUtils.inferRelationshipType(parameter.getNestedPropertyName());
        parameter.setRelationshipType(defaultRelationshipType);
        parameter.setRelationshipDirection(Relationship.UNDIRECTED);
        if (fieldInfo.getAnnotations() != null) {
            AnnotationInfo annotation = fieldInfo.getAnnotations().get(Relationship.CLASS);
            if (annotation != null) {
                parameter.setRelationshipType(annotation.get(Relationship.TYPE, defaultRelationshipType));
                parameter.setRelationshipDirection(annotation.get(Relationship.DIRECTION, Relationship.UNDIRECTED));
            }
            if (fieldInfo.getAnnotations().get(StartNode.CLASS) != null) {
                parameter.setRelationshipDirection(Relationship.OUTGOING);
            }
            if (fieldInfo.getAnnotations().get(EndNode.CLASS) != null) {
                parameter.setRelationshipDirection(Relationship.INCOMING);
            }
        }
    }

}<|MERGE_RESOLUTION|>--- conflicted
+++ resolved
@@ -48,7 +48,7 @@
     @Override
     public <T> Collection<T> loadAll(Class<T> type, Filters filters, SortOrder sortOrder, Pagination pagination, int depth) {
 
-        session.ensureTransaction();
+        //session.ensureTransaction();
         String entityType = session.entityType(type.getName());
         QueryStatements queryStatements = session.queryStatementsFor(type);
 
@@ -58,39 +58,27 @@
         // though they are at the moment because of the problems with "graph" response format.
         if (filters.isEmpty()) {
 
-            Query qry = queryStatements.findByType(entityType, depth)
+            AbstractRequest qry = queryStatements.findByType(entityType, depth)
                     .setSortOrder(sortOrder)
                     .setPagination(pagination);
 
-<<<<<<< HEAD
-            try (Response<GraphModel> response = session.requestHandler().execute((GraphModelQuery) qry)) {
-=======
-            try (Neo4jResponse<GraphModel> response = session.requestHandler().execute((GraphModelQuery) qry)) {
->>>>>>> dafcc527
+            try (Response<GraphModel> response = session.requestHandler().execute((GraphModelRequest) qry)) {
                 return session.responseHandler().loadAll(type, response);
             }
         } else {
 
             filters = resolvePropertyAnnotations(type, filters);
 
-            Query qry = queryStatements.findByProperties(entityType, filters, depth)
+            AbstractRequest qry = queryStatements.findByProperties(entityType, filters, depth)
                     .setSortOrder(sortOrder)
                     .setPagination(pagination);
 
             if (depth != 0) {
-<<<<<<< HEAD
-                try (Response<GraphRowModel> response = session.requestHandler().execute((GraphRowModelQuery) qry)) {
+                try (Response<GraphRowModel> response = session.requestHandler().execute((GraphRowModelRequest) qry)) {
                     return session.responseHandler().loadByProperty(type, response);
                 }
             } else {
-                try (Response<GraphModel> response = session.requestHandler().execute((GraphModelQuery) qry)) {
-=======
-                try (Neo4jResponse<GraphRowModel> response = session.requestHandler().execute((GraphRowModelQuery) qry)) {
-                    return session.responseHandler().loadByProperty(type, response);
-                }
-            } else {
-                try (Neo4jResponse<GraphModel> response = session.requestHandler().execute((GraphModelQuery) qry)) {
->>>>>>> dafcc527
+                try (Response<GraphModel> response = session.requestHandler().execute((GraphModelRequest) qry)) {
                     return session.responseHandler().loadAll(type, response);
                 }
             }
