/*
 * Copyright (c) 2002-2016 "Neo Technology,"
 * Network Engine for Objects in Lund AB [http://neotechnology.com]
 *
 * This product is licensed to you under the Apache License, Version 2.0 (the "License").
 * You may not use this product except in compliance with the License.
 *
 * This product may include a number of subcomponents with
 * separate copyright notices and license terms. Your use of the source
 * code for these subcomponents is subject to the terms and
 *  conditions of the subcomponent's license, as noted in the LICENSE file.
 */

package org.neo4j.ogm.session.request;

import org.neo4j.ogm.annotation.RelationshipEntity;
import org.neo4j.ogm.compiler.CompileContext;
import org.neo4j.ogm.compiler.Compiler;
import org.neo4j.ogm.context.MappedRelationship;
import org.neo4j.ogm.context.MappingContext;
import org.neo4j.ogm.context.TransientRelationship;
import org.neo4j.ogm.entity.io.EntityAccessManager;
import org.neo4j.ogm.entity.io.FieldWriter;
import org.neo4j.ogm.entity.io.PropertyReader;
import org.neo4j.ogm.metadata.ClassInfo;
import org.neo4j.ogm.model.RowModel;
import org.neo4j.ogm.request.Statement;
import org.neo4j.ogm.response.Response;
import org.neo4j.ogm.session.Neo4jSession;
import org.neo4j.ogm.session.Session;
import org.neo4j.ogm.transaction.AbstractTransaction;
import org.neo4j.ogm.transaction.Transaction;
import org.slf4j.Logger;
import org.slf4j.LoggerFactory;

import java.lang.reflect.Field;
import java.util.ArrayList;
import java.util.List;

/**
 * Plans request execution and processes the response.
 *
 * @author Luanne Misquitta
 * @author Vince Bickers
 */
public class RequestExecutor {

	private static final Logger LOGGER = LoggerFactory.getLogger(RequestExecutor.class);

	private Neo4jSession session;

	public RequestExecutor(Neo4jSession session) {
		this.session = session;
	}

	/**
	 * Execute a save request.
	 * Decides how the request is split depending upon characteristics of what is to be saved.
	 * Processes the response(s) and updates the mapping context.
	 *
	 * @param context the CompileContext for this request
	 */
	public void executeSave(CompileContext context) {

		Compiler compiler = context.getCompiler();
		compiler.useStatementFactory(new RowStatementFactory());

		List<ReferenceMapping> entityReferenceMappings = new ArrayList<>();
		List<ReferenceMapping> relReferenceMappings = new ArrayList<>();

		//If there are statements that depend on new nodes i.e. relationships created between new nodes,
		//we must create the new nodes first, and then use their node IDs when creating relationships between them
		if (compiler.hasStatementsDependentOnNewNodes()) {

			boolean manageTransaction = false;

			Transaction tx = session.getTransaction();
			if (tx == null) {
				tx = session.beginTransaction();
				manageTransaction = true;
			}

			DefaultRequest createNodesRowRequest = new DefaultRequest();
			createNodesRowRequest.setStatements(compiler.createNodesStatements());

			// execute the statements to create new nodes. The ids will be returned
			// and will be used in subsequent statements that refer to these new nodes.
			try (Response<RowModel> response = session.requestHandler().execute(createNodesRowRequest)) {
				registerEntityIds(context, response, entityReferenceMappings, relReferenceMappings);
			}

			List<Statement> statements = new ArrayList<>();
			statements.addAll(compiler.createRelationshipsStatements());
			statements.addAll(compiler.updateNodesStatements());
			statements.addAll(compiler.updateRelationshipStatements());
			statements.addAll(compiler.deleteRelationshipStatements());
			statements.addAll(compiler.deleteRelationshipEntityStatements());

			DefaultRequest defaultRequest = new DefaultRequest();
			defaultRequest.setStatements(statements);

			try (Response<RowModel> response = session.requestHandler().execute(defaultRequest)) {
				registerEntityIds(context, response, entityReferenceMappings, relReferenceMappings);
				registerNewRelIds(response, relReferenceMappings);
			}

			if (manageTransaction) {
				tx.commit();
				tx.close();
			}
		} else { // only update / delete statements
			List<Statement> statements = compiler.getAllStatements();
			if (statements.size() > 0) {
				DefaultRequest defaultRequest = new DefaultRequest();
				defaultRequest.setStatements(statements);
				try (Response<RowModel> response = session.requestHandler().execute(defaultRequest)) {
					registerEntityIds(context, response, entityReferenceMappings, relReferenceMappings);
					registerNewRelIds(response, relReferenceMappings);
					// if we had any update statements, then refresh the hashes of the objects
					if(compiler.updateNodesStatements().size()>0) {
						updateSessionContext(context);
					}
				}
			}
		}

		//Update the mapping context now that the request is successful
		updateNodeEntities(context, session, entityReferenceMappings);
		updateRelationshipEntities(context, session, relReferenceMappings);
		updateRelationships(context, session, relReferenceMappings);
	}

	private void updateSessionContext(CompileContext context) {
		for (Object targetObject : context.registry()) {
			if (!(targetObject instanceof TransientRelationship)) {
				ClassInfo classInfo = session.metaData().classInfo(targetObject);
				Field identityField = classInfo.getField(classInfo.identityField());
				Object value = FieldWriter.read(identityField, targetObject);
				if (value != null) session.context().replaceNodeEntity(targetObject, (Long) value);
			}
		}
	}

	/**
	 * Execute a save request.
	 * Decides how the request is split depending upon characteristics of what is to be saved.
	 * Processes the response(s) and updates the mapping context.
	 *
	 * @param contexts the CompileContexts for this request
	 */
	public void executeSave(List<CompileContext> contexts) {

		List<ReferenceMapping> entityReferenceMappings = new ArrayList<>();
		List<ReferenceMapping> relReferenceMappings = new ArrayList<>();
		List<Statement> statements = new ArrayList<>();

		boolean manageTransaction = false;

		Transaction tx = session.getTransaction();

		if (tx == null) {
			tx = session.beginTransaction();
			manageTransaction = true;
		}

		for (CompileContext context : contexts) {
			Compiler compiler = context.getCompiler();
			compiler.useStatementFactory(new RowStatementFactory());

			if (compiler.hasStatementsDependentOnNewNodes()) {
				DefaultRequest createNodesRowRequest = new DefaultRequest();
				createNodesRowRequest.setStatements(compiler.createNodesStatements());
				try (Response<RowModel> response = session.requestHandler().execute(createNodesRowRequest)) {
					registerEntityIds(context, response, entityReferenceMappings, relReferenceMappings);
					if(compiler.updateNodesStatements().size()>0) {
						updateSessionContext(context);
					}
				}
				statements.addAll(compiler.createRelationshipsStatements());
				statements.addAll(compiler.updateNodesStatements());
				statements.addAll(compiler.updateRelationshipStatements());
				statements.addAll(compiler.deleteRelationshipStatements());
				statements.addAll(compiler.deleteRelationshipEntityStatements());
			}
			else {
				statements.addAll(compiler.getAllStatements());
			}
		}

		//Execute all other statements
		if (statements.size() > 0) {
			DefaultRequest defaultRequest = new DefaultRequest();
			defaultRequest.setStatements(statements);
			try (Response<RowModel> response = session.requestHandler().execute(defaultRequest)) {
				for (CompileContext context : contexts) {
					registerEntityIds(context, response, entityReferenceMappings, relReferenceMappings);
				}
				registerNewRelIds(response, relReferenceMappings);
			}
		}
		if (manageTransaction) {
			tx.commit();
			tx.close();
		}

		for (CompileContext context : contexts) {
			//Update the mapping context now that the request is successful
			updateNodeEntities(context, session, entityReferenceMappings);
			updateRelationshipEntities(context, session, relReferenceMappings);
			updateRelationships(context, session, relReferenceMappings);
		}
	}

	/**
	 * Register ids of nodes created or updated back into the compile context. New identities are required for use
	 * in other parts of the query that depend upon these new entities. New relationships, for example, may require
	 * the IDs of nodes created in the same request. Existing entity ids are registered because they
	 * will need to be updated in the mapping context
	 *
	 * Note that the mapping context is not updated at this point.
	 *
	 * @param context the compile context
	 * @param response query response
	 * @param entityRefMappings mapping of entity reference used in the compile context and the entity id from the database
	 */
	private void registerEntityIds(CompileContext context, Response<RowModel> response, List<ReferenceMapping> entityRefMappings, List<ReferenceMapping> relEntityRefMappings) {

		RowModel rowModel;

		while ((rowModel = response.next()) != null) {
			Object[] results = rowModel.getValues();
			String[] variables = rowModel.variables();

			Long entityRef = null;

			Long entityId = null;
			String type = null;

			for (int i = 0; i < variables.length; i++) {

				if (variables[i].equals("id")) {
					entityId = ((Number) results[i]).longValue();
				}
				if (variables[i].equals("ref")) {
					entityRef = ((Number) results[i]).longValue();
				}
				if (variables[i].equals("type")) {
					type = (String) results[i];
				}
			}
			if (type != null && type.equals("node")) {
				entityRefMappings.add(new ReferenceMapping(entityRef, entityId));
				if (entityRef!= null && entityRef.equals(entityId)) {
					LOGGER.debug("to update: nodeEntity {}:{}", entityRef, entityId);
				} else {
					LOGGER.debug("to create: nodeEntity {}:{}", entityRef, entityId);
					context.registerNewId(entityRef, entityId);
				}
			}
			else if (type != null && type.equals("rel")) {
				relEntityRefMappings.add(new ReferenceMapping(entityRef, entityId));
				if (entityRef!= null && entityRef.equals(entityId)) {
					LOGGER.debug("to (maybe) update: relEntity {}:{}", entityRef, entityId);
				} else {
					LOGGER.debug("to (maybe) create: relEntity {}:{}", entityRef, entityId);
					context.registerNewId(entityRef, entityId);
				}
			}
		}
	}

	/**
	 * Maintain a mapping of relationship references used in the compile context and the relationship id created in the graph.
	 * Note that the mapping context is not updated at this point
	 *  @param response query response
	 * @param relRefMappings mapping of relationship reference used in the compile context and the relationship id from the database
	 */
	private void registerNewRelIds(Response<RowModel> response, List<ReferenceMapping> relRefMappings) {
		RowModel rowModel;
		while ((rowModel = response.next()) != null) {
			Object[] results = rowModel.getValues();
			Long relRef;
			Long relId;
			relRef = ((Number) results[0]).longValue();
			relId = ((Number) results[1]).longValue();
			relRefMappings.add(new ReferenceMapping(relRef, relId));
		}
	}

	/**
	 * Update the mapping context with entity ids for new/existing nodes and relationship entities created in a request.
	 *
	 * @param context the compile context
	 * @param session the Session
	 * @param entityRefMappings mapping of entity reference used in the compile context and the entity id from the database
	 */
	private void updateNodeEntities(CompileContext context, Neo4jSession session, List<ReferenceMapping> entityRefMappings) {
		for (ReferenceMapping referenceMapping : entityRefMappings) {
			Object newEntity = context.getNewObject(referenceMapping.ref);
			if (referenceMapping.ref.equals(referenceMapping.id)) {
				LOGGER.debug("updating existing node id: {}", referenceMapping.id);
				Object existingNodeEntity = session.context().getNodeEntity(referenceMapping.id);
				if (existingNodeEntity != null) {
					ClassInfo classInfo = session.metaData().classInfo(existingNodeEntity);
					registerEntity(session.context(), classInfo, referenceMapping.id, existingNodeEntity);
				} else {
					// the session could have been cleared, so register this entity again in the mapping context
					for (Object obj : context.registry()) { //TODO find a better way to do this instead of iterating through the log
						if (!(obj instanceof TransientRelationship)) {
							ClassInfo classInfo = session.metaData().classInfo(obj);
<<<<<<< HEAD
							PropertyReader idReader = new DefaultEntityAccessStrategy().getIdentityPropertyReader(classInfo);
							Long id = (Long) idReader.readProperty(obj);
=======
							PropertyReader idReader = EntityAccessManager.getIdentityPropertyReader(classInfo);
							Long id = (Long) idReader.read(obj);
>>>>>>> b4e6ebac
							if (id != null && id.equals(referenceMapping.id)) {
								registerEntity(session.context(), classInfo, referenceMapping.id, obj);
							}
						}
					}
				}
			} else {
				LOGGER.debug("creating new node id: {}", referenceMapping.id);
				initialiseNewEntity(referenceMapping.id, newEntity, session);
			}
		}

	}

	/**
	 * Update the mapping context with entity ids for new/existing relationship entities created in a request.
	 *
	 * @param context the compile context
	 * @param session the Session
	 * @param relationshipEntityRefMappings mapping of relationship entity reference used in the compile context and the entity id from the database
	 */
	private void updateRelationshipEntities(CompileContext context, Neo4jSession session, List<ReferenceMapping> relationshipEntityRefMappings) {
		for (ReferenceMapping referenceMapping : relationshipEntityRefMappings) {
			if (referenceMapping.ref.equals(referenceMapping.id)) {
				Object existingRelationshipEntity = session.context().getRelationshipEntity(referenceMapping.id);
				// not all relationship ids represent relationship entities
			    if (existingRelationshipEntity != null) {
					LOGGER.debug("updating existing relationship entity id: {}", referenceMapping.id);
					ClassInfo classInfo = session.metaData().classInfo(existingRelationshipEntity);
					registerEntity(session.context(), classInfo, referenceMapping.id, existingRelationshipEntity);
				}
			} else {
				Object newRelationshipEntity = context.getNewObject(referenceMapping.ref);
				// not all relationship ids represent relationship entities
				if (newRelationshipEntity != null) {
					LOGGER.debug("creating new relationship entity id: {}", referenceMapping.id);
					initialiseNewEntity(referenceMapping.id, newRelationshipEntity, session);
				}
			}
		}
	}

	/**
	 * Update the mapping context with new relationships created in a request.
	 *
	 * @param context the compile context
	 * @param session the Session
	 * @param relRefMappings mapping of relationship reference used in the compile context and the relationship id from the database
	 */
	private void updateRelationships(CompileContext context, Neo4jSession session, List<ReferenceMapping> relRefMappings) {
		for (ReferenceMapping referenceMapping : relRefMappings) {
			for (Object obj : context.registry()) {
				if (obj instanceof TransientRelationship) {
					TransientRelationship transientRelationship = (TransientRelationship) obj;
					if (referenceMapping.ref.equals(transientRelationship.getRef())) {
						MappedRelationship mappedRelationship = new MappedRelationship(context.getId(transientRelationship.getSrc()), transientRelationship.getRel(), context.getId(transientRelationship.getTgt()), transientRelationship.getSrcClass(), transientRelationship.getTgtClass());
						if (session.context().getRelationshipEntity(referenceMapping.id) != null) {
							mappedRelationship.setRelationshipId(referenceMapping.id);
						}
						session.context().addRelationship(mappedRelationship);
					}
				}
			}
		}
	}

	/**
	 * Register entities in the {@link MappingContext}
	 *
	 * @param persisted entity created as part of the request
	 * @param session the {@link Session}
	 */
	private static void initialiseNewEntity(Long identity, Object persisted, Neo4jSession session) {
		MappingContext mappingContext = session.context();
		Transaction tx = session.getTransaction();
		if (persisted != null) {  // it will be null if the variable represents a simple relationship.
			// set the id field of the newly created domain object
			ClassInfo classInfo = session.metaData().classInfo(persisted);
			Field identityField = classInfo.getField(classInfo.identityField());
			FieldWriter.write(identityField, persisted, identity);

			if (tx != null) {
				(( AbstractTransaction ) tx).registerNew( persisted );
			}

			registerEntity(mappingContext, classInfo, identity, persisted);
		}
	}

	private static void registerEntity(MappingContext mappingContext, ClassInfo classInfo, Long identity, Object entity) {
		// ensure the newly created domain object is added into the mapping context
		if (classInfo.annotationsInfo().get(RelationshipEntity.CLASS) == null) {
			mappingContext.addNodeEntity(entity, identity);
		} else {
			mappingContext.addRelationshipEntity(entity, identity);
		}

	}

	class ReferenceMapping {

		private Long ref;
		private Long id;

		ReferenceMapping(Long ref, Long id) {
			this.ref = ref;
			this.id = id;
		}
	}
}<|MERGE_RESOLUTION|>--- conflicted
+++ resolved
@@ -308,13 +308,8 @@
 					for (Object obj : context.registry()) { //TODO find a better way to do this instead of iterating through the log
 						if (!(obj instanceof TransientRelationship)) {
 							ClassInfo classInfo = session.metaData().classInfo(obj);
-<<<<<<< HEAD
-							PropertyReader idReader = new DefaultEntityAccessStrategy().getIdentityPropertyReader(classInfo);
+							PropertyReader idReader = EntityAccessManager.getIdentityPropertyReader(classInfo);
 							Long id = (Long) idReader.readProperty(obj);
-=======
-							PropertyReader idReader = EntityAccessManager.getIdentityPropertyReader(classInfo);
-							Long id = (Long) idReader.read(obj);
->>>>>>> b4e6ebac
 							if (id != null && id.equals(referenceMapping.id)) {
 								registerEntity(session.context(), classInfo, referenceMapping.id, obj);
 							}
